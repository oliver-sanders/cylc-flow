--- conflicted
+++ resolved
@@ -1,7 +1,3 @@
-2012/08/23 14:34:52 INFO - Initial point: 1
-2012/08/23 14:34:52 INFO - Final point: 1
-<<<<<<< HEAD
-2012/08/23 14:34:52 INFO - [1/foo] -triggered off []
-=======
-2012/08/23 14:34:52 DEBUG - foo.1 -triggered off []
->>>>>>> 0b5543f8
+Initial point: 1
+Final point: 1
+1/foo -triggered off []