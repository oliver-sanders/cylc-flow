2018-10-30T13:14:12+13 INFO - Initial point: 1
2018-10-30T13:14:12+13 INFO - Final point: 1
<<<<<<< HEAD
2018-10-30T13:14:12+13 INFO - [1/l-good] -triggered off []
2018-10-30T13:14:12+13 INFO - [1/lbad] -triggered off []
2018-10-30T13:14:12+13 INFO - [1/l-mess] -triggered off []
2018-10-30T13:14:17+13 INFO - [1/done] -triggered off ['1/l-mess']
=======
2018-10-30T13:14:12+13 DEBUG - l-good.1 -triggered off []
2018-10-30T13:14:12+13 DEBUG - lbad.1 -triggered off []
2018-10-30T13:14:12+13 DEBUG - l-mess.1 -triggered off []
2018-10-30T13:14:17+13 DEBUG - done.1 -triggered off ['l-mess.1']
>>>>>>> 0b5543f8
<|MERGE_RESOLUTION|>--- conflicted
+++ resolved
@@ -1,13 +1,6 @@
-2018-10-30T13:14:12+13 INFO - Initial point: 1
-2018-10-30T13:14:12+13 INFO - Final point: 1
-<<<<<<< HEAD
-2018-10-30T13:14:12+13 INFO - [1/l-good] -triggered off []
-2018-10-30T13:14:12+13 INFO - [1/lbad] -triggered off []
-2018-10-30T13:14:12+13 INFO - [1/l-mess] -triggered off []
-2018-10-30T13:14:17+13 INFO - [1/done] -triggered off ['1/l-mess']
-=======
-2018-10-30T13:14:12+13 DEBUG - l-good.1 -triggered off []
-2018-10-30T13:14:12+13 DEBUG - lbad.1 -triggered off []
-2018-10-30T13:14:12+13 DEBUG - l-mess.1 -triggered off []
-2018-10-30T13:14:17+13 DEBUG - done.1 -triggered off ['l-mess.1']
->>>>>>> 0b5543f8
+Initial point: 1
+Final point: 1
+1/l-good -triggered off []
+1/lbad -triggered off []
+1/l-mess -triggered off []
+1/done -triggered off ['1/l-mess']