--- conflicted
+++ resolved
@@ -1,19 +1,9 @@
 Initial point: 1
 Final point: 2
-<<<<<<< HEAD
-[1/foo] -triggered off []
-[1/bar] -triggered off ['1/foo']
-[1/baz] -triggered off ['1/bar']
-[2/foo] -triggered off ['1/foo']
-[2/triggerer] -triggered off ['2/foo']
-[1/bar] -triggered off []
-[1/baz] -triggered off ['1/bar']
-=======
-foo.1 -triggered off []
-bar.1 -triggered off ['foo.1']
-baz.1 -triggered off ['bar.1']
-foo.2 -triggered off ['foo.1']
-triggerer.2 -triggered off ['foo.2']
-bar.1 -triggered off []
-baz.1 -triggered off ['bar.1']
->>>>>>> 0b5543f8
+1/foo -triggered off []
+1/bar -triggered off ['1/foo']
+1/baz -triggered off ['1/bar']
+2/foo -triggered off ['1/foo']
+2/triggerer -triggered off ['2/foo']
+1/bar -triggered off []
+1/baz -triggered off ['1/bar']