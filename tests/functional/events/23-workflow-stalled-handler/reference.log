--- conflicted
+++ resolved
@@ -1,11 +1,5 @@
-2016-05-20T10:22:52Z INFO - Initial point: 1
-2016-05-20T10:22:52Z INFO - Final point: 1
-<<<<<<< HEAD
-2016-05-20T10:22:52Z INFO - [1/foo] -triggered off []
-2016-05-20T10:22:55Z INFO - [1/bar] -triggered off ['1/foo']
-2016-05-20T10:23:01Z INFO - [1/baz] -triggered off ['1/bar']
-=======
-2016-05-20T10:22:52Z DEBUG - foo.1 -triggered off []
-2016-05-20T10:22:55Z DEBUG - bar.1 -triggered off ['foo.1']
-2016-05-20T10:23:01Z DEBUG - baz.1 -triggered off ['bar.1']
->>>>>>> 0b5543f8
+Initial point: 1
+Final point: 1
+1/foo -triggered off []
+1/bar -triggered off ['1/foo']
+1/baz -triggered off ['1/bar']