2015-08-24T16:19:01Z INFO - Initial point: 1
2015-08-24T16:19:01Z INFO - Final point: 1
<<<<<<< HEAD
2015-08-24T16:19:01Z INFO - [1/speaker1] -triggered off []
2015-08-24T16:19:01Z INFO - [1/speaker2] -triggered off []
2015-08-24T16:19:04Z INFO - [1/poller] -triggered off ['1/speaker1', '1/speaker2']
2015-08-24T16:19:07Z INFO - [1/finisher] -triggered off ['1/speaker1', '1/speaker1', '1/speaker2']
=======
2015-08-24T16:19:01Z DEBUG - speaker1.1 -triggered off []
2015-08-24T16:19:01Z DEBUG - speaker2.1 -triggered off []
2015-08-24T16:19:04Z DEBUG - poller.1 -triggered off ['speaker1.1', 'speaker2.1']
2015-08-24T16:19:07Z DEBUG - finisher.1 -triggered off ['speaker1.1', 'speaker1.1', 'speaker2.1']
>>>>>>> 0b5543f8
<|MERGE_RESOLUTION|>--- conflicted
+++ resolved
@@ -1,13 +1,6 @@
-2015-08-24T16:19:01Z INFO - Initial point: 1
-2015-08-24T16:19:01Z INFO - Final point: 1
-<<<<<<< HEAD
-2015-08-24T16:19:01Z INFO - [1/speaker1] -triggered off []
-2015-08-24T16:19:01Z INFO - [1/speaker2] -triggered off []
-2015-08-24T16:19:04Z INFO - [1/poller] -triggered off ['1/speaker1', '1/speaker2']
-2015-08-24T16:19:07Z INFO - [1/finisher] -triggered off ['1/speaker1', '1/speaker1', '1/speaker2']
-=======
-2015-08-24T16:19:01Z DEBUG - speaker1.1 -triggered off []
-2015-08-24T16:19:01Z DEBUG - speaker2.1 -triggered off []
-2015-08-24T16:19:04Z DEBUG - poller.1 -triggered off ['speaker1.1', 'speaker2.1']
-2015-08-24T16:19:07Z DEBUG - finisher.1 -triggered off ['speaker1.1', 'speaker1.1', 'speaker2.1']
->>>>>>> 0b5543f8
+Initial point: 1
+Final point: 1
+1/speaker1 -triggered off []
+1/speaker2 -triggered off []
+1/poller -triggered off ['1/speaker1', '1/speaker2']
+1/finisher -triggered off ['1/speaker1', '1/speaker1', '1/speaker2']