--- conflicted
+++ resolved
@@ -32,17 +32,7 @@
 [runtime]
     [[holdrelease]]
         script = """
-<<<<<<< HEAD
-cylc__job__wait_cylc_message_started
-cylc hold $CYLC_SUITE_NAME
-cylc__job__poll_grep_suite_log 'Suite held.'
-cylc release ${CYLC_SUITE_NAME} '*FF.1'  # inexact fam
-cylc release ${CYLC_SUITE_NAME} 'TOAST.1'  # exact fam
-cylc release ${CYLC_SUITE_NAME} 'cat*.1'  # inexact tasks
-cylc release ${CYLC_SUITE_NAME} 'dog1.1'  # exact tasks
-cylc release ${CYLC_SUITE_NAME} 'stop.1'  # exact tasks
-=======
-            wait
+            cylc__job__wait_cylc_message_started
             cylc hold --after=0 ${CYLC_SUITE_NAME}
             cylc__job__poll_grep_suite_log 'Command succeeded: set_hold_point'
             cylc release ${CYLC_SUITE_NAME} '*FF.1'  # inexact fam
@@ -50,7 +40,6 @@
             cylc release ${CYLC_SUITE_NAME} 'cat*.1'  # inexact tasks
             cylc release ${CYLC_SUITE_NAME} 'dog1.1'  # exact tasks
             cylc release ${CYLC_SUITE_NAME} 'stop.1'  # exact tasks
->>>>>>> 9f2e4e32
 
             # TODO: finished tasks are not removed if held: should this be the case?
             # (is this related to killed tasks being held to prevent retries?)
