#!/usr/bin/env bash
# THIS FILE IS PART OF THE CYLC WORKFLOW ENGINE.
# Copyright (C) 2008-2019 NIWA & British Crown (Met Office) & Contributors.
#
# This program is free software: you can redistribute it and/or modify
# it under the terms of the GNU General Public License as published by
# the Free Software Foundation, either version 3 of the License, or
# (at your option) any later version.
#
# This program is distributed in the hope that it will be useful,
# but WITHOUT ANY WARRANTY; without even the implied warranty of
# MERCHANTABILITY or FITNESS FOR A PARTICULAR PURPOSE.  See the
# GNU General Public License for more details.
#
# You should have received a copy of the GNU General Public License
# along with this program.  If not, see <http://www.gnu.org/licenses/>.

# Test task and family release via exact and inexact name matches.
. "$(dirname "$0")/test_header"

set_test_number 3

init_workflow "${TEST_NAME_BASE}" <<'__FLOW_CONFIG__'
[scheduler]
    allow implicit tasks = True
    [[events]]
        stall timeout = PT1M
        abort on stall timeout = True
[scheduling]
    [[graph]]
        R1 = "spawner & holdrelease => STUFF & TOAST & CATS & DOGS & stop"
[runtime]
    [[holdrelease]]
        script = """
            cylc__job__wait_cylc_message_started
            cylc hold --after=0 ${CYLC_WORKFLOW_ID}
            cylc__job__poll_grep_workflow_log 'Command succeeded: set_hold_point'
            cylc release ${CYLC_WORKFLOW_ID} '*FF.1'  # inexact fam
            cylc release ${CYLC_WORKFLOW_ID} 'TOAST.1'  # exact fam
            cylc release ${CYLC_WORKFLOW_ID} 'cat*.1'  # inexact tasks
            cylc release ${CYLC_WORKFLOW_ID} 'dog1.1'  # exact tasks
            cylc release ${CYLC_WORKFLOW_ID} 'stop.1'  # exact tasks

            # TODO: finished tasks are not removed if held: should this be the case?
            # (is this related to killed tasks being held to prevent retries?)
            cylc release ${CYLC_WORKFLOW_ID} 'spawner.1'
            cylc release ${CYLC_WORKFLOW_ID} 'holdrelease.1'
        """
    [[STUFF]]
    [[TOAST]]
    [[STOP]]
    [[CATS, DOGS]]
    [[cat1, cat2]]
        inherit = CATS
    [[dog1, dog2]]
        inherit = DOGS
    [[foo, bar]]
        inherit = STUFF
        script = true
    [[cheese, jam]]
        inherit = TOAST
        script = true
    [[stop]]
        inherit = STOP
        script = """
<<<<<<< HEAD
            cylc__job__poll_grep_workflow_log '\[dog1\.1\] -task proxy removed (finished)'
            cylc stop "${CYLC_WORKFLOW_ID}"
=======
            cylc__job__poll_grep_workflow_log -E \
               'dog1\.1 succeeded .* task proxy removed \(finished\)'
            cylc stop "${CYLC_WORKFLOW_NAME}"
>>>>>>> 9f1dce51
        """
__FLOW_CONFIG__

run_ok "${TEST_NAME_BASE}-val" cylc validate "${WORKFLOW_NAME}"

workflow_run_ok "${TEST_NAME_BASE}-run" \
    cylc play --debug --no-detach --abort-if-any-task-fails "${WORKFLOW_NAME}"

# Should shut down with all non-released tasks in the held state, and dog1.1
# finished and gone from the task pool.

sqlite3 "${WORKFLOW_RUN_DIR}/log/db" \
    'SELECT cycle, name, status, is_held FROM task_pool' > task-pool.out
cmp_ok task-pool.out <<__OUT__
1|dog2|waiting|1
__OUT__

purge<|MERGE_RESOLUTION|>--- conflicted
+++ resolved
@@ -63,14 +63,9 @@
     [[stop]]
         inherit = STOP
         script = """
-<<<<<<< HEAD
-            cylc__job__poll_grep_workflow_log '\[dog1\.1\] -task proxy removed (finished)'
-            cylc stop "${CYLC_WORKFLOW_ID}"
-=======
             cylc__job__poll_grep_workflow_log -E \
                'dog1\.1 succeeded .* task proxy removed \(finished\)'
-            cylc stop "${CYLC_WORKFLOW_NAME}"
->>>>>>> 9f1dce51
+            cylc stop "${CYLC_WORKFLOW_ID}"
         """
 __FLOW_CONFIG__
 
