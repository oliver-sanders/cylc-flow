#!/usr/bin/env bash
# THIS FILE IS PART OF THE CYLC SUITE ENGINE.
# Copyright (C) NIWA & British Crown (Met Office) & Contributors.
#
# This program is free software: you can redistribute it and/or modify
# it under the terms of the GNU General Public License as published by
# the Free Software Foundation, either version 3 of the License, or
# (at your option) any later version.
#
# This program is distributed in the hope that it will be useful,
# but WITHOUT ANY WARRANTY; without even the implied warranty of
# MERCHANTABILITY or FITNESS FOR A PARTICULAR PURPOSE.  See the
# GNU General Public License for more details.
#
# You should have received a copy of the GNU General Public License
# along with this program.  If not, see <http://www.gnu.org/licenses/>.
#-------------------------------------------------------------------------------
# Checks remote ZMQ keys are created and deleted on shutdown.
export REQUIRE_PLATFORM='loc:remote comms:tcp'
. "$(dirname "$0")/test_header"
set_test_number 5

init_suite "${TEST_NAME_BASE}" <<'__FLOW_CONFIG__'
#!jinja2
[scheduler]
[scheduling]
    [[graph]]
        R1 = holder => held
[runtime]
    [[holder]]
        script = cylc hold "${CYLC_SUITE_NAME}"
        platform = {{CYLC_TEST_PLATFORM}}
    [[held]]
        script = true
__FLOW_CONFIG__

run_ok "${TEST_NAME_BASE}-validate" cylc validate "${SUITE_NAME}" \
    -s "CYLC_TEST_PLATFORM='${CYLC_TEST_PLATFORM}'"
<<<<<<< HEAD
suite_run_ok "${TEST_NAME_BASE}-run" cylc play "${SUITE_NAME}" \
    -s "CYLC_TEST_PLATFORM='${CYLC_TEST_PLATFORM}'"
=======
suite_run_ok "${TEST_NAME_BASE}-run" cylc run "${SUITE_NAME}" \
    --debug -s "CYLC_TEST_PLATFORM='${CYLC_TEST_PLATFORM}'"
>>>>>>> 0a2170a8
RRUND="cylc-run/${SUITE_NAME}"
RSRVD="${RRUND}/.service"
poll_grep_suite_log 'Holding all waiting or queued tasks now'
SSH='ssh -n -oBatchMode=yes -oConnectTimeout=5'
 
${SSH} "${CYLC_TEST_HOST}" \
find "${RSRVD}" -type f -name "*key*"|awk -F/ '{print $NF}'|sort >'find.out'

sort >'keys'<<__OUT__
client_${CYLC_TEST_INSTALL_TARGET}.key
client.key_secret
server.key
__OUT__
cmp_ok 'find.out' 'keys'
cylc stop --max-polls=60 --interval=1 "${SUITE_NAME}"

grep_ok "Removing authentication keys and contact file from remote: \"${CYLC_TEST_INSTALL_TARGET}\"" "${SUITE_RUN_DIR}/log/suite/log"
${SSH} "${CYLC_TEST_HOST}" \
find "${RRUND}" -type f -name "*key*"|awk -F/ '{print $NF}'|sort >'find.out'
cmp_ok 'find.out' <<'__OUT__'
__OUT__
purge
exit<|MERGE_RESOLUTION|>--- conflicted
+++ resolved
@@ -36,18 +36,13 @@
 
 run_ok "${TEST_NAME_BASE}-validate" cylc validate "${SUITE_NAME}" \
     -s "CYLC_TEST_PLATFORM='${CYLC_TEST_PLATFORM}'"
-<<<<<<< HEAD
 suite_run_ok "${TEST_NAME_BASE}-run" cylc play "${SUITE_NAME}" \
-    -s "CYLC_TEST_PLATFORM='${CYLC_TEST_PLATFORM}'"
-=======
-suite_run_ok "${TEST_NAME_BASE}-run" cylc run "${SUITE_NAME}" \
     --debug -s "CYLC_TEST_PLATFORM='${CYLC_TEST_PLATFORM}'"
->>>>>>> 0a2170a8
 RRUND="cylc-run/${SUITE_NAME}"
 RSRVD="${RRUND}/.service"
 poll_grep_suite_log 'Holding all waiting or queued tasks now'
 SSH='ssh -n -oBatchMode=yes -oConnectTimeout=5'
- 
+
 ${SSH} "${CYLC_TEST_HOST}" \
 find "${RSRVD}" -type f -name "*key*"|awk -F/ '{print $NF}'|sort >'find.out'
 
