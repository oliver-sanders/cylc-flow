--- conflicted
+++ resolved
@@ -279,18 +279,10 @@
 def test_write_suite_environment(fixture_get_platform):
     """Test suite environment is correctly written in jobscript"""
     # set some suite environment conditions
-<<<<<<< HEAD
+
     cylc.flow.flags.debug = True
     cylc.flow.flags.verbose = True
-=======
-    monkeypatch.setattr(
-        cylc.flow.job_file,
-        "get_remote_suite_work_dir",
-        lambda a, b: "work/dir"
-    )
-    monkeypatch.setattr('cylc.flow.flags.debug', True)
-    monkeypatch.setattr('cylc.flow.flags.verbose', True)
->>>>>>> d90c6136
+
     suite_env = {'CYLC_UTC': 'True',
                  'CYLC_CYCLING_MODE': 'integer'}
     job_file_writer = JobFileWriter()
@@ -315,46 +307,6 @@
         assert result == expected
 
 
-<<<<<<< HEAD
-=======
-def test_write_suite_environment_no_remote_suite_d(
-        fixture_get_platform, monkeypatch
-):
-    """Test suite environment is correctly written in jobscript"""
-
-    monkeypatch.setattr(
-        cylc.flow.job_file,
-        "get_remote_suite_work_dir",
-        lambda a, b: "work/dir"
-    )
-    monkeypatch.setattr('cylc.flow.flags.debug', True)
-    monkeypatch.setattr('cylc.flow.flags.verbose', True)
-    suite_env = {'CYLC_UTC': 'True',
-                 'CYLC_CYCLING_MODE': 'integer'}
-    job_file_writer = JobFileWriter()
-    job_file_writer.set_suite_env(suite_env)
-    expected = ('\n\ncylc__job__inst__cylc_env() {\n    # CYLC SUITE '
-                'ENVIRONMENT:\n    export CYLC_CYCLING_MODE="integer"\n    '
-                'export CYLC_UTC="True"\n    export TZ="UTC"\n\n    export '
-                'CYLC_SUITE_RUN_DIR="cylc-run/farm_noises"\n    '
-                'export CYLC_SUITE_WORK_DIR_ROOT="work/dir"\n   '
-                ' export CYLC_SUITE_UUID="neigh"')
-    job_conf = {
-        "platform": fixture_get_platform({
-            "host": "localhost",
-        }),
-        "suite_name": "farm_noises",
-        "uuid_str": "neigh",
-        "remote_suite_d": ""
-    }
-    rund = "cylc-run/farm_noises"
-    with io.StringIO() as fake_file:
-        job_file_writer._write_suite_environment(fake_file, job_conf, rund)
-        result = fake_file.getvalue()
-        assert result == expected
-
-
->>>>>>> d90c6136
 def test_write_script():
     """Test script is correctly written in jobscript"""
 
