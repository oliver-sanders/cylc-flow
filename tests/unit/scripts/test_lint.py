--- conflicted
+++ resolved
@@ -14,29 +14,17 @@
 #
 # You should have received a copy of the GNU General Public License
 # along with this program.  If not, see <http://www.gnu.org/licenses/>.
-<<<<<<< HEAD
 """Tests `cylc lint` CLI Utility."""
 
 from pprint import pformat
 import re
 from types import SimpleNamespace
 
-=======
-"""Tests `cylc lint` CLI Utility.
-"""
-import difflib
-from pathlib import Path
->>>>>>> 1aa1af89
 import pytest
 from pytest import param
 
 from cylc.flow.scripts.lint import (
-<<<<<<< HEAD
-    STYLE_CHECKS,
-=======
     MANUAL_DEPRECATIONS,
-    check_cylc_file,
->>>>>>> 1aa1af89
     get_cylc_files,
     get_pyproject_toml,
     get_reference_rst,
@@ -178,7 +166,6 @@
         platform = $(some-script foo)
     [[baz]]
         platform = `no backticks`
-<<<<<<< HEAD
 """ + (
     '\nscript = the quick brown fox jumps over the lazy dog '
     'until it becomes clear that this line is far longer the 79 characters.'
@@ -223,49 +210,11 @@
             f'Could not find: "{contains}" in:\n'
             + pformat(items)
         )
-=======
-"""
-
-LINT_TEST_FILE += (
-    '\nscript = the quick brown fox jumps over the lazy dog,'
-    ' Sphinx of black quartz hear my vow,'
-    ' Lorum ipsum doobity doo'
-    ' until it becomes clear that this line'
-    ' is far longer the 79 characters.')
-
-
-@pytest.fixture()
-def create_testable_file(monkeypatch, capsys):
-    def _inner(test_file, checks, ignores=None):
-        if ignores is None:
-            ignores = []
-        monkeypatch.setattr(Path, 'read_text', lambda _: test_file)
-        checks = parse_checks(checks, ignores)
-        check_cylc_file(Path('flow.cylc'), Path('flow.cylc'), checks)
-        return capsys.readouterr(), checks
-    return _inner
 
 
 @pytest.mark.parametrize('number', range(1, len(MANUAL_DEPRECATIONS) + 1))
-def test_check_cylc_file_7to8(create_testable_file, number, capsys):
+def test_check_cylc_file_7to8(number):
     """TEST File has one of each manual deprecation;"""
-    result, checks = create_testable_file(TEST_FILE, ['728'])
-    if number in [11]:  # Assert that tests requiring a jinja2 shebang not run.
-        assert f'[U{number:03d}]' not in result.out
-    else:
-        assert f'[U{number:03d}]' in result.out
-
-
-def test_check_cylc_file_7to8_auto(create_testable_file, capsys):
-    """TEST_FILE has the same number of results as before."""
-    result, checks = create_testable_file(TEST_FILE, ['728'])
-    assert len([i for i in result.out.split('\n') if '998' in i]) == 36
-    assert len([i for i in result.out.split('\n') if '999' in i]) == 28
->>>>>>> 1aa1af89
-
-
-@pytest.mark.parametrize('number', range(1, len(STYLE_CHECKS)))
-def test_check_cylc_file_7to8(number):
     lint = lint_text(TEST_FILE, ['728'])
     assert_contains(lint.messages, f'[U{number:03d}]')
 
@@ -357,14 +306,16 @@
     assert not any('S007' in msg for msg in lint.messages)
 
 
-<<<<<<< HEAD
-@pytest.mark.parametrize('number', range(1, len(STYLE_CHECKS) + 1))
+@pytest.mark.parametrize(
+    # 8 and 11 Won't be tested because there is no jinja2 shebang
+    'number', set(range(1, len(STYLE_CHECKS) + 1)) - {8, 11}
+)
 def test_check_cylc_file_lint(number):
     lint = lint_text(LINT_TEST_FILE, ['style'])
     assert_contains(lint.messages, f'S{number:03d}')
 
 
-@pytest.mark.parametrize('exclusion', range(len(STYLE_CHECKS.values())))
+@pytest.mark.parametrize('exclusion', STYLE_CHECKS.keys())
 def test_check_exclusions(exclusion):
     """It does not report any items excluded."""
     code = f'S{exclusion:03d}'
@@ -373,65 +324,17 @@
 
 
 def test_check_cylc_file_jinja2_comments():
-    # Repalce the '# {{' line to be '{# {{' which should not be a warning
-    lint = lint_text('{# {{ foo }} #}', ['style'])
+    """Jinja2 inside a Jinja2 comment should not warn"""
+    lint = lint_text('#!jinja2\n{# {{ foo }} #}', ['style'])
     assert not any('S011' in msg for msg in lint.messages)
-=======
-@pytest.mark.parametrize(
-    # 8 and 11 Won't be tested because there is no jinja2 shebang.
-    'code', [i for i in range(1, len(STYLE_CHECKS) + 1) if i not in [8, 11]]
-)
-def test_check_cylc_file_lint(create_testable_file, code):
-    result, _ = create_testable_file(LINT_TEST_FILE, ['style'])
-    assert f'S{code:03d}' in result.out
-
-
-@pytest.mark.parametrize('exclusion', [i for i in STYLE_CHECKS.keys()])
-def test_check_exclusions(create_testable_file, exclusion):
-    """It does not report any items excluded."""
-    result, _ = create_testable_file(
-        LINT_TEST_FILE, ['style'], [exclusion])
-    assert exclusion not in result.out
-
-
-def test_check_cylc_file_jinja2_comments(create_testable_file):
-    """Jinja2 inside a Jinja2 comment should not warn"""
-    result, _ = create_testable_file('#!jinja2\n{# {{ foo }} #}', ['style'])
-    assert 'S011' not in result.out
-
-
-@pytest.fixture
-def create_testable_dir(tmp_path):
-    test_file = (tmp_path / 'suite.rc')
-    test_file.write_text(TEST_FILE)
-    check_cylc_file(
-        test_file.parent,
-        test_file,
-        parse_checks(['728', 'style']),
-        modify=True,
-    )
-    return '\n'.join([*difflib.Differ().compare(
-        TEST_FILE.split('\n'), test_file.read_text().split('\n')
-    )])
->>>>>>> 1aa1af89
 
 
 @pytest.mark.parametrize(
     'number', range(1, len(MANUAL_DEPRECATIONS) + 1)
 )
-<<<<<<< HEAD
 def test_check_cylc_file_inplace(number):
     lint = lint_text(TEST_FILE, ['728', 'style'], modify=True)
-    assert_contains(lint.outlines, f'[U{number + 1:03d}]')
-=======
-def test_check_cylc_file_inplace(create_testable_dir, number):
-    if number in [8, 11]:
-        # number 8 should only be reported for *.cylc files - this test uses
-        # a suite.rc
-        assert f'[U{number:03d}]' not in create_testable_dir
-    else:
-        assert f'[U{number:03d}]' in create_testable_dir
->>>>>>> 1aa1af89
+    assert_contains(lint.outlines, f'[U{number:03d}]')
 
 
 def test_get_cylc_files_get_all_rcs(tmp_path):
