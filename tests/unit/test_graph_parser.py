--- conflicted
+++ resolved
@@ -617,9 +617,6 @@
         'foo': {
             '': ([], False)
         }
-<<<<<<< HEAD
-        self.assertEqual(gp.triggers, triggers)
-=======
     }
     assert gp.triggers == triggers
 
@@ -847,5 +844,4 @@
             str(cm.value).startswith(
                 "family trigger on non-family namespace"
             )
-        )
->>>>>>> 8032b25a
+        )