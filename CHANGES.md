# Selected Cylc Changes

Internal changes that do not directly affect users may not be listed here.  For
all changes see the [closed
milestones](https://github.com/cylc/cylc-flow/milestones?state=closed) for each
release.

## Major Changes in Cylc 8

* Python 2 -> 3.
* Internal communications converted from HTTPS to ZMQ (TCP).
* PyGTK GUIs replaced by:
  * Terminal user interface (TUI) included in cylc-flow.
  * Web user interface provided by the cylc-uiserver package.
* A new scheduling algorithm with support for branched workflows.
* Command line changes:
  * `cylc run` -> `cylc play`
  * `cylc restart` -> `cylc play`
  * `rose suite-run` -> `cylc install; cylc play <id>`
* The core package containing Cylc scheduler program has been renamed cylc-flow.
* Cylc review has been removed, the Cylc 7 version remains Cylc 8 compatible.
* [New documentation](https://cylc.github.io/cylc-doc/latest).

See the [migration guide](https://cylc.github.io/cylc-doc/latest/html/7-to-8/index.html) for a full list of changes.

<!-- The topmost release date is automatically updated by GitHub Actions. When
creating a new release entry be sure to copy & paste the span tag with the
`actions:bind` attribute, which is used by a regex to find the text to be
updated. Only the first match gets replaced, so it's fine to leave the old
ones in. -->
-------------------------------------------------------------------------------
## __cylc-8.0rc3 (<span actions:bind='release-date'>Pending</span>)__

### Fixes:

[#4777](https://github.com/cylc/cylc-flow/pull/4777) -
Reinstate the Cylc 7 template variables for xtriggers with deprecation warnings.

<<<<<<< HEAD
[#4771](https://github.com/cylc/cylc-flow/pull/4771) -
Fix issue where Cylc 7 workflows could show in `cylc scan` output and in the UI.
=======
[#4720](https://github.com/cylc/cylc-flow/pull/4720) - Fix traceback in
workflow logs when starting or reloading a workflow with an illegal item
(e.g. typo) in the config.
>>>>>>> a32356a2

-------------------------------------------------------------------------------
## __cylc-8.0rc2 (<span actions:bind='release-date'>Released 2022-03-23</span>)__

Second Release Candidate for Cylc 8 suitable for acceptance testing.

### Enhancements

[#4736](https://github.com/cylc/cylc-flow/pull/4736) - `rsync` command used for
remote file installation is now configurable.

[#4655](https://github.com/cylc/cylc-flow/pull/4655) - Enhancements to the
provided [wrapper script](https://cylc.github.io/cylc-doc/latest/html/installation.html#managing-environments).

### Fixes

[#4769](https://github.com/cylc/cylc-flow/pull/4769) - Fix handling of quoted
command args for invocation on remote run hosts.


[#4703](https://github.com/cylc/cylc-flow/pull/4703) - Fix `ImportError` when
validating/running a Jinja2 workflow (for users who have installed Cylc
using `pip`.)

[#4745](https://github.com/cylc/cylc-flow/pull/4745) - Fix traceback when
running `cylc help all` without optional dependencies installed.

[#4670](https://github.com/cylc/cylc-flow/pull/4670) - Fix several TUI bugs.

[#4730](https://github.com/cylc/cylc-flow/pull/4730) - Fix bug on the command
line when specifying a Cylc ID that includes your username (e.g. `'~user/workflow'`).

[#4737](https://github.com/cylc/cylc-flow/pull/4737) -
Fix issue which prevented tasks with incomplete outputs from being rerun by
subsequent flows.

-------------------------------------------------------------------------------
## __cylc-8.0rc1 (<span actions:bind='release-date'>Released 2022-02-17</span>)__

First Release Candidate for Cylc 8 suitable for acceptance testing.

Cylc 8 beta users will not be able to restart workflows run with previous
Cylc 8 pre-releases due to changes in the workflow database structure
([#4581](https://github.com/cylc/cylc-flow/pull/4581))

### Enhancements

[#4581](https://github.com/cylc/cylc-flow/pull/4581) - Improvements allowing
the UI & TUI to remember more info about past tasks and jobs:
- Job and task history is now loaded into the window about active tasks.
- Reflow future tasks now set to waiting.

[#3931](https://github.com/cylc/cylc-flow/pull/3931) - Convert Cylc to
use the new "Universal Identifier".

[#3931](https://github.com/cylc/cylc-flow/pull/3931),
[#4675](https://github.com/cylc/cylc-flow/pull/4675) - `cylc clean` now
interactively prompts if trying to clean multiple run dirs.

[#4506](https://github.com/cylc/cylc-flow/pull/4506) - Cylc no longer
creates a `flow.cylc` symlink to a `suite.rc` file.
This only affects you if you have used a prior Cylc 8 pre-release.

[#4547](https://github.com/cylc/cylc-flow/pull/4547) - The max scan depth is
now configurable in `global.cylc[install]max depth`, and `cylc install` will
fail if the workflow ID would exceed this depth.

[#4534](https://github.com/cylc/cylc-flow/pull/4534) - Permit jobs
to be run on platforms with no `$HOME` directory.

[#4536](https://github.com/cylc/cylc-flow/pull/4536) - `cylc extract-resources`
renamed `cylc get-resources` and small changes made:
- Cylc wrapper script made available.
- Source argument now before target.
- Metadata as well as names from ``--list`` option.
- Files extracted to to ``target/source_name`` rather than ``target/full/source/path``.

[#4548](https://github.com/cylc/cylc-flow/pull/4548) - Changed the
workflow version control info log file format from modified-INI to JSON.

[#4521](https://github.com/cylc/cylc-flow/pull/4521) - The workflow config
logs (that get written in `log/flow-config/` on start/restart/reload)
are now sparse, i.e. they will no longer be fleshed-out with defaults.

[#4558](https://github.com/cylc/cylc-flow/pull/4558) -
Added a metadata section to the platform and platform group configurations.

[#4561](https://github.com/cylc/cylc-flow/pull/4561) - Moved the tutoral
workflow back into Cylc from Cylc Docs to make it a packaged resource for
anyone with a Cylc installation.

[#4576](https://github.com/cylc/cylc-flow/pull/4576) - Added
`--platform-names` and `--platforms` options to `cylc config` for easy
access to information on configured platforms.

### Fixes

[#4658](https://github.com/cylc/cylc-flow/pull/4658) -
Don't poll waiting tasks (which may have the submit number of a previous job).

[#4620](https://github.com/cylc/cylc-flow/pull/4620) -
Fix queue interactions with the scheduler paused and task held states.

[#4667](https://github.com/cylc/cylc-flow/pull/4667) - Check manually triggered
tasks are not already preparing for job submission.

[#4640](https://github.com/cylc/cylc-flow/pull/4640) - Fix manual triggering of
runahead-limited parentless tasks.

[#4645](https://github.com/cylc/cylc-flow/pull/4645) - Fix behaviour when a
flow catches up to a running force-triggered no-flow task.

[#4566](https://github.com/cylc/cylc-flow/pull/4566) - Fix `cylc scan`
invocation for remote scheduler host on a shared filesystem.

[#4511](https://github.com/cylc/cylc-flow/pull/4511) - Fix clock xtriggers for
large inexact offsets (year, months); restore time check for old-style
(task-property) clock triggers.

[#4568](https://github.com/cylc/cylc-flow/pull/4568) - Disable all CLI colour
output if not to a terminal.

[#4553](https://github.com/cylc/cylc-flow/pull/4553) - Add job submit time
to the datastore.

[#4526](https://github.com/cylc/cylc-flow/pull/4526) - Prevent `runN` and
`run<number>` being allowed as installation target names.

[#4526](https://github.com/cylc/cylc-flow/pull/4526),
[#4549](https://github.com/cylc/cylc-flow/pull/4549) - Prevent installing
workflows with directory names that include reserved filenames such as
`log`, `work`, `runN`, `run<number>` etc.

[#4442](https://github.com/cylc/cylc-flow/pull/4442) - Prevent installation
of workflows inside other installed workflows.

[#4540](https://github.com/cylc/cylc-flow/pull/4540) - Handle the `/` character
in job names, for PBS 19.2.1+.

[#4570](https://github.com/cylc/cylc-flow/pull/4570) - Fix incorrect fallback
to localhost if `[runtime][<task>][remote]host` is unreachable.

[#4543](https://github.com/cylc/cylc-flow/pull/4543) -
`cylc play --stopcp=reload` now takes its value from
`[scheduling]stop after cycle point` instead of using the final cycle point.


-------------------------------------------------------------------------------
## __cylc-8.0b3 (<span actions:bind='release-date'>Released 2021-11-10</span>)__

Fourth beta release of Cylc 8.

(See note on cylc-8 backward-incompatible changes, above)

### Enhancements

[#4355](https://github.com/cylc/cylc-flow/pull/4355) -
The `--workflow-owner` command line option has been removed.

[#4367](https://github.com/cylc/cylc-flow/pull/4367) -
Make the central wrapper work with arbitrary virtual environment names.

[#4343](https://github.com/cylc/cylc-flow/pull/4343) -
Implement required and optional outputs with new graph notation.

[#4324](https://github.com/cylc/cylc-flow/pull/4324) -
Re-implement a basic form of the Cylc 7 `cylc graph` command for static
graph visualisation.

[#4335](https://github.com/cylc/cylc-flow/pull/4335) -
Have validation catch erroneous use of both `expr => bar` and `expr => !bar` in
the same graph.

[#4285](https://github.com/cylc/cylc-flow/pull/4285) - Cylc now automatically
infers the latest numbered run of the workflow for most commands (e.g. you can
run `cylc pause foo` instead of having to type out `foo/run3`).

[#4346](https://github.com/cylc/cylc-flow/pull/4346) -
Use natural sort order for the `cylc scan --sort` option.

[#4313](https://github.com/cylc/cylc-flow/pull/4313) - Change `ignore` to
`reload` for the cycle point cli options (e.g. `--fcp=reload`), as this more
accurately reflects what it's doing. Also improve validation of these
cli options.

[#4389](https://github.com/cylc/cylc-flow/pull/4389) - the `flow.cylc.processed`
(previously called `suite.rc.processed`) is now stored in `log/flow-config/`.

[#4329](https://github.com/cylc/cylc-flow/pull/4329) - Enable selection of
platform from platform group at task job initialization.

[#4430](https://github.com/cylc/cylc-flow/pull/4430) - Log files renamed:
- `log/flow.cylc.processed` ⇒ `log/flow-processed.cylc`
- `log/<datetimes>-run.cylc` ⇒ `log/<datetimes>-start.cylc`

[#4423](https://github.com/cylc/cylc-flow/pull/4423) - Only changes to the
workflow directory are recorded by `log/version`.

[#4404](https://github.com/cylc/cylc-flow/pull/4404) - The Cylc Graph section
now accepts ``&`` and ``|`` as valid line breaks in the same way as ``=>``.

[#4455](https://github.com/cylc/cylc-flow/pull/4455) - `CYLC_WORKFLOW_NAME`
renamed to `CYLC_WORKFLOW_ID`. `CYLC_WORKFLOW_NAME` re-added as
`CYLC_WORKFLOW_ID` shorn of any trailing `runX`.

[#4471](https://github.com/cylc/cylc-flow/pull/4471) - Users now get a different
error for a config item that isn't valid, to one that isn't set.

[#4457](https://github.com/cylc/cylc-flow/pull/4457) - Cylc 8
`cycle point time zone` now defaults to UTC, except in Cylc 7 compatibility mode.

### Fixes

[#4493](https://github.com/cylc/cylc-flow/pull/4493) - handle late job
submission message properly.

[#4443](https://github.com/cylc/cylc-flow/pull/4443) - fix for slow polling
generating an incorrect submit-failed result.

[#4436](https://github.com/cylc/cylc-flow/pull/4436) -
If the workflow is paused, hold tasks just before job prep.
Distinguish between succeeded and expired state icons in `cylc tui`.
Spawn parentless tasks out the runahead limit immediately.

[#4421](https://github.com/cylc/cylc-flow/pull/4421) -
Remove use of the `ps` system call (fixes a bug reported with Alpine Linux).

[#4426](https://github.com/cylc/cylc-flow/pull/4426) -
Fix bug when a conditional expression in the graph contains one task name that
is a substring of another.

[#4399](https://github.com/cylc/cylc-flow/pull/4399) -
Ensure that implicit task names are validated (as opposed to explicit ones).

[#4341](https://github.com/cylc/cylc-flow/pull/4341) -
Remove obsolete Cylc 7 `[scheduling]spawn to max active cycle points` config.

[#4319](https://github.com/cylc/cylc-flow/pull/4319) -
Update cylc reinstall to skip cylc dirs work and share

[#4289](https://github.com/cylc/cylc-flow/pull/4289) - Make `cylc clean`
safer by preventing cleaning of dirs that contain more than one workflow
run dir (use `--force` to override this safeguard).

[#4362](https://github.com/cylc/cylc-flow/pull/4362) -
When using `cylc clean` on a sequential run directory, remove the `runN` symlink
if it points to the removed directory.

[#4395](https://github.com/cylc/cylc-flow/pull/4362) -
Fix ``cylc stop --kill`` which was not actually killing task jobs.

[#4338](https://github.com/cylc/cylc-flow/pull/4338) - Cylc install -C option
now works with relative paths.

[#4440](https://github.com/cylc/cylc-flow/pull/4440) -
Fix an error that could occur during remote clean and other `cylc clean`
improvements.

[#4481](https://github.com/cylc/cylc-flow/pull/4481) -
Removed non-functional ping command from GUI.

[#4445](https://github.com/cylc/cylc-flow/pull/4445) - Cylc will prevent you
using the same name for a platform and a platform group. Which one it should
pick is ambiguous, and is a setup error.

[#4465](https://github.com/cylc/cylc-flow/pull/4465) -
Fix a `ValueError` that could occasionally occur during remote tidy on
workflow shutdown.

-------------------------------------------------------------------------------
## __cylc-8.0b2 (<span actions:bind='release-date'>Released 2021-07-28</span>)__

Third beta release of Cylc 8.

(See note on cylc-8 backward-incompatible changes, above)

### Enhancements

[#4286](https://github.com/cylc/cylc-flow/pull/4286) -
Add an option for displaying source workflows in `cylc scan`.

[#4300](https://github.com/cylc/cylc-flow/pull/4300) - Integer flow labels with
flow metadata, and improved task logging.

[#4291](https://github.com/cylc/cylc-flow/pull/4291) -
Remove obsolete `cylc edit` and `cylc search` commands.

[#4284](https://github.com/cylc/cylc-flow/pull/4284) -
Make `--color=never` work with `cylc <command> --help`.

[#4259](https://github.com/cylc/cylc-flow/pull/4259) -
Ignore pre-initial dependencies with `cylc play --start-task`

[#4103](https://github.com/cylc/cylc-flow/pull/4103) -
Expose runahead limiting to UIs; restore correct force-triggering of queued
tasks for Cylc 8.

[#4250](https://github.com/cylc/cylc-flow/pull/4250) -
Symlink dirs localhost symlinks are now overridable with cli option
`--symlink-dirs`.

[#4218](https://github.com/cylc/cylc-flow/pull/4218) - Add ability to
start a new run from specified tasks instead of a cycle point.

[#4214](https://github.com/cylc/cylc-flow/pull/4214) -
Unify `-v --verbose`, `-q --quiet` and `--debug` options.

[#4174](https://github.com/cylc/cylc-flow/pull/4174) - Terminology: replace
"suite" with "workflow".

[#4177](https://github.com/cylc/cylc-flow/pull/4177) - Remove obsolete
configuration items from `global.cylc[platforms][<platform name>]`:
`run directory`, `work directory` and `suite definition directory`. This
functionality is now provided by `[symlink dirs]`.

[#4142](https://github.com/cylc/cylc-flow/pull/4142) - Record source directory
version control information on installation of a workflow.

[#4238](https://github.com/cylc/cylc-flow/pull/4238) - Future tasks can now
be held in advance using `cylc hold` (previously it was only active tasks
that could be held).

[#4237](https://github.com/cylc/cylc-flow/pull/4237) - `cylc clean` can now
remove specific sub-directories instead of the whole run directory, using the
`--rm` option. There are also the options `--local-only` and `--remote-only`
for choosing to only clean on the local filesystem or remote install targets
respectively.

### Fixes

[#4296](https://github.com/cylc/cylc-flow/pull/4296) -
Patches DNS issues with newer versions of Mac OS.

[#4273](https://github.com/cylc/cylc-flow/pull/4273) -
Remove obsolete Cylc 7 visualization config section.

[#4272](https://github.com/cylc/cylc-flow/pull/4272) - Workflow visualisation
data (data-store) now constrained by final cycle point.

[#4248](https://github.com/cylc/cylc-flow/pull/4248) -
Fix parameter expansion in inherited task environments.

[#4227](https://github.com/cylc/cylc-flow/pull/4227) - Better error messages
when initial cycle point is not valid for the cycling type.

[#4228](https://github.com/cylc/cylc-flow/pull/4228) - Interacting with a
workflow on the cli using `runN` is now supported.

[#4193](https://github.com/cylc/cylc-flow/pull/4193) - Standard `cylc install`
now correctly installs from directories with a `.` in the name. Symlink dirs
now correctly expands environment variables on the remote. Fixes minor cosmetic
bugs.

[#4199](https://github.com/cylc/cylc-flow/pull/4199) -
`cylc validate` and `cylc run` now check task/family names in the `[runtime]`
section for validity.

[#4180](https://github.com/cylc/cylc-flow/pull/4180) - Fix bug where installing
a workflow that uses the deprecated `suite.rc` filename would symlink `flow.cylc`
to the `suite.rc` in the source dir instead of the run dir. Also fixes a couple
of other, small bugs.

[#4222](https://github.com/cylc/cylc-flow/pull/4222) - Fix bug where a
workflow's public database file was not closed properly.

-------------------------------------------------------------------------------
## __cylc-8.0b1 (<span actions:bind='release-date'>Released 2021-04-21</span>)__

Second beta release of Cylc 8.

(See note on cylc-8 backward-incompatible changes, above)

### Enhancements

[#4154](https://github.com/cylc/cylc-flow/pull/4154) -
Deprecate `CYLC_SUITE_DEF_PATH` with `CYLC_SUITE_RUN_DIR` (note the deprecated
variable is still present in the job environment).

[#4164](https://github.com/cylc/cylc-flow/pull/4164) -
Replace the job "host" field with "platform" in the GraphQL schema.

### Fixes

[#4169](https://github.com/cylc/cylc-flow/pull/4169) -
Fix a host ⇒ platform upgrade bug where host names were being popped from task
configs causing subsequent tasks to run on localhost.

[#4173](https://github.com/cylc/cylc-flow/pull/4173) -
Fix the state totals shown in both the UI and TUI, including incorrect counts
during workflow run and post pause.

[#4168](https://github.com/cylc/cylc-flow/pull/4168) - Fix bug where any
errors during workflow shutdown were not logged.

[#4161](https://github.com/cylc/cylc-flow/pull/4161) - Fix bug in in `cylc install`
where a workflow would be installed with the wrong name.

[#4188](https://github.com/cylc/cylc-flow/pull/4188) - Fix incorrect usage
examples for `cylc install`.

-------------------------------------------------------------------------------
## __cylc-8.0b0 (<span actions:bind='release-date'>Released 2021-03-29</span>)__

First beta release of Cylc 8.

(See note on cylc-8 backward-incompatible changes, above)

The filenames `suite.rc` and `global.rc` are now deprecated in favour of
`flow.cylc` and `global.cylc` respectively
([#3755](https://github.com/cylc/cylc-flow/pull/3755)). For backward
compatibility, the `cylc run` command will automatically symlink an existing
`suite.rc` file to `flow.cylc`.

Obsolete *queued* task state replaced by *waiting*, with a queued flag;
queueing logic centralized.
([#4088](https://github.com/cylc/cylc-flow/pull/4088)).

`cylc register` has been replaced by `cylc install`
([#4000](https://github.com/cylc/cylc-flow/pull/4000)).

Added a new command: `cylc clean`, for removing stopped workflows on the local
and any remote filesystems ([#3961](https://github.com/cylc/cylc-flow/pull/3961),
[#4017](https://github.com/cylc/cylc-flow/pull/4017)).

`cylc run` and `cylc restart` have been replaced by `cylc play`, simplifying
how workflows are restarted
([#4040](https://github.com/cylc/cylc-flow/pull/4040)).

`cylc pause` and `cylc play` are now used to pause and resume workflows,
respectively. `cylc hold` and `cylc release` now only hold and release tasks,
not the whole workflow. ([#4076](https://github.com/cylc/cylc-flow/pull/4076))

"Implicit"/"naked" tasks (tasks that do not have an explicit definition in
`flow.cylc[runtime]`) are now disallowed by default
([#4109](https://github.com/cylc/cylc-flow/pull/4109)). You can allow them by
setting `flow.cylc[scheduler]allow implicit tasks` to `True`.

Named checkpoints have been removed ([#3906](https://github.com/cylc/cylc-flow/pull/3906))
due to being a seldom-used feature. Workflows can still be restarted from the
last run, or reflow can be used to achieve the same result.

### Enhancements

[#4119](https://github.com/cylc/cylc-flow/pull/4119) - Reimplement ssh task
communications.

[#4115](https://github.com/cylc/cylc-flow/pull/4115) - Raise an error when
invalid sort keys are provided clients.

[#4105](https://github.com/cylc/cylc-flow/pull/4105) - Replace the
`cylc executable` global config setting with `cylc path`, for consistency with
`cylc` invocation in job scripts.

[#4014](https://github.com/cylc/cylc-flow/pull/4014) - Rename "ready" task
state to "preparing".

[#4000](https://github.com/cylc/cylc-flow/pull/4000) - `cylc install` command
added. Install workflows into cylc run directory from source directories
configured in `global.cylc` (see [#4132](https://github.com/cylc/cylc-flow/pull/4132)),
or from arbitrary locations.

[#4071](https://github.com/cylc/cylc-flow/pull/4071) - `cylc reinstall` command
added.

[#3992](https://github.com/cylc/cylc-flow/pull/3992) - Rename
batch system to job runner.

[#3791](https://github.com/cylc/cylc-flow/pull/3791) - Support Slurm
heterogeneous jobs with a special directive prefix.

[#3974](https://github.com/cylc/cylc-flow/pull/3974) - Template variables,
both in set files and provided via the -s/--set command line options are
now parsed using ast.literal_eval. This permits non-string data types,
strings must now be quoted.

[#3811](https://github.com/cylc/cylc-flow/pull/3811) - Move from cycle based
to `n` distance dependency graph window node generation and pruning of the
data-store (API/visual backing data). Ability to modify distance of live
workflow via API, with default of `n=1`.

[#3899](https://github.com/cylc/cylc-flow/pull/3899) - CLI changes
* Commands no longer re-invoke (so you get `cylc run` not `cylc-run`).
* Improve CLI descriptions and help.
* Internal-only commands now hidden from help.
* New entry point for defining Cylc sub-commands.
* remove `cylc check-software` (use standard tools like pipdeptree)
* remove `cylc nudge` (no longer needed)

[#3884](https://github.com/cylc/cylc-flow/pull/3884) - Directories `run`,
`log`, `share`, `share/cycle`, `work` now have the option to be redirected to
configured directories by symlink.

[#3856](https://github.com/cylc/cylc-flow/pull/3856) - fail the GraphQL query
with a helpful message if the variables defined do not match the expected
values.

[#3853](https://github.com/cylc/cylc-flow/pull/3853) - Update protobuf and
pyzmq.

[#3857](https://github.com/cylc/cylc-flow/pull/3857) - removed the obsolete
"runahead" task state (not used since spawn-on-demand implementation).

[#3816](https://github.com/cylc/cylc-flow/pull/3816) - change `cylc spawn`
command name to `cylc set-outputs` to better reflect its role in Cylc 8.

[#3796](https://github.com/cylc/cylc-flow/pull/3796) - Remote installation is
now on a per install target rather than a per platform basis. `app/`, `bin/`,
`etc/`, `lib/` directories are now installed on the target, configurable in flow.cylc.

[#3724](https://github.com/cylc/cylc-flow/pull/3724) - Re-implemented
the `cylc scan` command line interface and added a Python API for accessing
workflow scanning functionality.

[#3515](https://github.com/cylc/cylc-flow/pull/3515) - spawn-on-demand: a more
efficient way of the evolving the workflow via the graph.

[#3692](https://github.com/cylc/cylc-flow/pull/3692) - Use the `$EDITOR`
and `$GEDITOR` environment variables to determine the default editor to use.

[#3574](https://github.com/cylc/cylc-flow/pull/3574) - use the bash
installation defined in $path rather than hardcoding to /bin/bash.

[#3774](https://github.com/cylc/cylc-flow/pull/3774) - Removed support for
interactive prompt.

[#3798](https://github.com/cylc/cylc-flow/pull/3798) - Deprecated the
`[runtime][X][parameter environment templates]` section and instead allow
templates in `[runtime][X][environment]`.

[#3802](https://github.com/cylc/cylc-flow/pull/3802) - New global config
hierarchy and ability to set site config directory.

[#3848](https://github.com/cylc/cylc-flow/pull/3848) - Deprecated
`[scheduling]max active cycle points` in favour of `[scheduling]runahead limit`.

[#3883](https://github.com/cylc/cylc-flow/pull/3883) - Added a new workflow
config option `[scheduling]stop after cycle point`.

[#3913](https://github.com/cylc/cylc-flow/pull/3913) - Added the ability to
use plugins to parse suite templating variables and additional files to
install. Only one such plugin exists at the time of writing, designed to
parse ``rose-suite.conf`` files in repository "cylc-rose".

[#3955](https://github.com/cylc/cylc-flow/pull/3955) - Global config options
to control the job submission environment.

[#4020](https://github.com/cylc/cylc-flow/pull/4020) - `cylc validate` will no
longer check for a cyclic/circular graph if there are more than 100 tasks,
unless the option  `--check-circular` is used. This is to improve performance.

[#3913](https://github.com/cylc/cylc-flow/pull/3913) - Add ability to use
pre-install entry point from cylc-rose plugin to provide environment and
template variables for a workflow.

[#4023](https://github.com/cylc/cylc-flow/pull/4023) - Add ability to use
post-install entry point from cylc-rose to use Rose style CLI settings of
configurations in Cylc install. If Cylc-rose is installed three new CLI
options will be available:
- `--opt_conf_keys="foo, bar"`
- `--defines="[env]FOO=BAR"`
- `--suite-defines="FOO=BAR"`

[#4101](https://github.com/cylc/cylc-flow/pull/4101) - Add the ability to
ignore (clear) rose install options from an earlier install:
`cylc reinstall --clear-rose-install-options`

[#4094](https://github.com/cylc/cylc-flow/pull/4094) - Prevent Cylc from
rsyncing the following files on install and reinstall:
- `rose-suite.conf`
- `opt/rose-suite-cylc-install.conf`
These files should be handled by the cylc-rose plugin if you require them.

[#4126](https://github.com/cylc/cylc-flow/pull/4126) - Make obselete the config
``flow.cylc:[runtime][__TASK__][remote]suite definition directory``.

[#4098](https://github.com/cylc/cylc-flow/pull/4098) - Provide a dictionary called
CYLC_TEMPLATE_VARS into the templating environment.

[#4099](https://github.com/cylc/cylc-flow/pull/4099) - Unify `cylc get-suite-config`
and `cylc get-site-config` commands as `cylc config`. Some options have been
removed.

### Fixes

[#3984](https://github.com/cylc/cylc-flow/pull/3984) - Only write task
event timers to the database when they have changed (reverts behaviour
change in 7.8.6). This corrects last updated db entries and reduces filesystem
load.

[#3917](https://github.com/cylc/cylc-flow/pull/3917) - Fix a bug that caused
one of the hostname resolution tests to fail in certain environments.

[#3879](https://github.com/cylc/cylc-flow/pull/3879) - Removed Google
Groups e-mail from pip packaging metadata. Users browsing PYPI will have
to visit our website to find out how to reach us (we are using Discourse
and it does not offer an e-mail address).

[#3859](https://github.com/cylc/cylc-flow/pull/3859) - Fixes the query of
broadcast states to retrieve only the data for the requested ID, instead
of returning all the broadcast states in the database.

[#3815](https://github.com/cylc/cylc-flow/pull/3815) - Fixes a minor bug in the
auto-restart functionality which caused suites to wait for local jobs running
on *any* host to complete before restarting.

[#3732](https://github.com/cylc/cylc-flow/pull/3732) - XTrigger labels
are now validated to ensure that runtime errors can not occur when
exporting environment variables.

[#3632](https://github.com/cylc/cylc-flow/pull/3632) - Fix a bug that was causing
`UTC mode` specified in global config to be pretty much ignored.

[#3614](https://github.com/cylc/cylc-flow/pull/3614) - Ensure the suite always
restarts using the same time zone as the last `cylc run`.

[#3788](https://github.com/cylc/cylc-flow/pull/3788),
[#3820](https://github.com/cylc/cylc-flow/pull/3820) - Task messages and
task outputs/message triggers are now validated.

[#3614](https://github.com/cylc/cylc-flow/pull/3795) - Fix error when running
`cylc ping --verbose $SUITE`.

[#3852](https://github.com/cylc/cylc-flow/pull/3852) - Prevents registering a
workflow in a sub-directory of a run directory (as `cylc scan` would not be
able to find it).

[#3452](https://github.com/cylc/cylc-flow/pull/3452) - Fix param graph
issue when mixing offset and conditional (e.g. foo<m-1> & baz => foo<m>).

[#3982](https://github.com/cylc/cylc-flow/pull/3982) - Fix bug preventing
workflow from shutting down properly on a keyboard interrupt (Ctrl+C) in
Python 3.8+.

[#4011](https://github.com/cylc/cylc-flow/pull/4011) - Fix bug where including
a trailing slash in the suite/workflow name would cause `cylc stop`
(and possibly other commands) to silently fail.

[#4046](https://github.com/cylc/cylc-flow/pull/4046) - Fix bug where a workflow
database could still be active for a short time after the workflow stops.

-------------------------------------------------------------------------------
## __cylc-8.0a2 (2020-07-03)__

Third alpha release of Cylc 8.

(See note on cylc-8 backward-incompatible changes, above)

The commands `cylc submit` and `cylc jobscript` have been removed.

### Enhancements

[#3389](https://github.com/cylc/cylc-flow/pull/3389) - Publisher/Subscriber
network components added (0MQ PUB/SUB pattern). Used to publish fine-grained
data-store updates for the purposes of UI Server data sync, this change also
includes CLI utility: `cylc subscribe`.

[#3402](https://github.com/cylc/cylc-flow/pull/3402) - removed automatic task
job status message retries (problems that prevent message transmission are
almost never transient, and in practice job polling is the only way to
recover).

[#3463](https://github.com/cylc/cylc-flow/pull/3463) - cylc tui:
A new terminal user interface to replace the old `cylc monitor`.
An interactive collapsible tree to match the new web interface.

[#3559](https://github.com/cylc/cylc-flow/pull/3559) - Cylc configuration
files are now auto-documented from their definitions.

[#3617](https://github.com/cylc/cylc-flow/pull/3617) - For integer cycling mode
there is now a default initial cycle point of 1.

[#3423](https://github.com/cylc/cylc-flow/pull/3423) - automatic task retries
re-implemented using xtriggers. Retrying tasks will now be in the "waiting"
state with a wall_clock xtrigger set for the retry time.

### Fixes

[#3618](https://github.com/cylc/cylc-flow/pull/3618) - Clear queue configuration
warnings for referencing undefined or unused tasks.

[#3596](https://github.com/cylc/cylc-flow/pull/3596) - Fix a bug that could
prevent housekeeping of the task_action_timers DB table and cause many warnings
at restart.

[#3602](https://github.com/cylc/cylc-flow/pull/3602) - Fix a bug that prevented
cycle point format conversion by the `cylc suite-state` command and the
`suite_state` xtrigger function, if the target suite used the default format
but downstream command or suite did not.

[#3541](https://github.com/cylc/cylc-flow/pull/3541) - Don't warn that a task
was already added to an internal queue, if the queue is the same.

[#3409](https://github.com/cylc/cylc-flow/pull/3409) - prevent cylc-run from
creating directories when executed for suites that do not exist.

[#3433](https://github.com/cylc/cylc-flow/pull/3433) - fix server abort at
shutdown during remote run dir tidy (introduced during Cylc 8 development).

[#3493](https://github.com/cylc/cylc-flow/pull/3493) - Update jinja2 and
pyzmq, as well as some test/dev dependencies. Fixes Jinja2 error where
validation shows incorrect context.

[#3531](https://github.com/cylc/cylc-flow/pull/3531) - Fix job submission to
SLURM when task name has a percent `%` character.

[#3543](https://github.com/cylc/cylc-flow/pull/3543) - fixed pipe polling
issue observed on darwin (BSD) which could cause Cylc to hang.

-------------------------------------------------------------------------------
## __cylc-8.0a1 (2019-09-18)__

Second alpha release of Cylc 8.

(See note on cylc-8 backward-incompatible changes, above)

### Enhancements

[#3377](https://github.com/cylc/cylc-flow/pull/3377) - removed support for
sourcing `job-init-env.sh` in task job scripts. Use bash login scripts instead.

[#3302](https://github.com/cylc/cylc-flow/pull/3302) - improve CLI
task-globbing help.

[#2935](https://github.com/cylc/cylc-flow/pull/2935) - support alternate run
directories, particularly for sub-suites.

[#3096](https://github.com/cylc/cylc-flow/pull/3096) - add colour to the
Cylc CLI.

[#2963](https://github.com/cylc/cylc-flow/pull/2963) - make suite context
available before config parsing.

[#3274](https://github.com/cylc/cylc-flow/pull/3274) - disallow the use of
special characters in suite names.

[#3001](https://github.com/cylc/cylc-flow/pull/3001) - simplify cylc version,
dropping VERSION file and git info.

[#3007](https://github.com/cylc/cylc-flow/pull/3007) - add tests for quoting
of tilde expressions in environment section.

[#3006](https://github.com/cylc/cylc-flow/pull/3006) - remove cylc.profiling
package and cylc-profile-battery.

[#2998](https://github.com/cylc/cylc-flow/pull/2998) - Bandit security
recommendations for Cylc 8 target.

[#3024](https://github.com/cylc/cylc-flow/pull/3024) - remove remaining Cylc
Review files.

[#3022](https://github.com/cylc/cylc-flow/pull/3022) - removed LaTeX support
from check-software.

[#3029](https://github.com/cylc/cylc-flow/pull/3029) - remove dev-suites
from tests.

[#3036](https://github.com/cylc/cylc-flow/pull/3036) - re-enable EmPy
templating.

[#3044](https://github.com/cylc/cylc-flow/pull/3044) - remove GTK labels
from task states.

[#3055](https://github.com/cylc/cylc-flow/pull/3055) - simplify regexes.

[#2995](https://github.com/cylc/cylc-flow/pull/2995) - elegantly handle
known errors.

[#3069](https://github.com/cylc/cylc-flow/pull/3069) - make Python 3.7 the
min version for Cylc.

[#3068](https://github.com/cylc/cylc-flow/pull/3068) - add shellcheck to
lint shell script files.

[#3088](https://github.com/cylc/cylc-flow/pull/3088) - remove obsolete
ksh support.

[#3091](https://github.com/cylc/cylc-flow/pull/3091) - remove useless
license commands.

[#3095](https://github.com/cylc/cylc-flow/pull/3095) - run prove with
--timer.

[#3093](https://github.com/cylc/cylc-flow/pull/3093) - job.sh: run
as bash only.

[#3101](https://github.com/cylc/cylc-flow/pull/3101) - add kill all to
functional tests.

[#3123](https://github.com/cylc/cylc-flow/pull/3123) - remove Kafka
xtrigger example.

[#2990](https://github.com/cylc/cylc-flow/pull/2990) - make cylc a module.

[#3131](https://github.com/cylc/cylc-flow/pull/3131) - renamed cylc to
cylc-flow, and simplified project summary.

[#3140](https://github.com/cylc/cylc-flow/pull/3140) - cylc-flow rename in
README badges, setup.py, and a few more places.

[#3138](https://github.com/cylc/cylc-flow/pull/3138) - add suite aborted
event.

[#3132](https://github.com/cylc/cylc-flow/pull/3132) - move parsec to
cylc.parsec.

[#3113](https://github.com/cylc/cylc-flow/pull/3113) - document
select_autoescape security ignore.

[#3083](https://github.com/cylc/cylc-flow/pull/3083) - extend
ZMQClient and update docstrings.

[#3155](https://github.com/cylc/cylc-flow/pull/3155) - remove changed
variable in async_map.

[#3135](https://github.com/cylc/cylc-flow/pull/3135) - incorporate
jinja2filters into cylc.flow.jinja.filters, and use native namespaces.

[#3134](https://github.com/cylc/cylc-flow/pull/3134) - update how
CYLC_DIR is used in Cylc.

[#3165](https://github.com/cylc/cylc-flow/pull/3165) - added GitHub
Issue and Pull Request templates.

[#3272](https://github.com/cylc/cylc-flow/pull/3272),
[#3191](https://github.com/cylc/cylc-flow/pull/3191) - uniform configuration
section level for defining non-cycling and cycling graphs. E.g.:

```
# Deprecated Syntax
[scheduling]
    initial cycle point = next(T00)
    [[dependencies]]
        [[[P1D]]]
            graph = task1 => task2
```

Can now be written as:

```
# New Syntax
[scheduling]
    initial cycle point = next(T00)
    [[graph]]
        P1D = task1 => task2
```

[#3249](https://github.com/cylc/cylc-flow/pull/3249) - export the environment
variable `ISODATETIMEREF` (reference time for the `isodatetime` command from
[metomi-isodatetime](https://github.com/metomi/isodatetime/)) in task jobs to
have the same value as `CYLC_TASK_CYCLE_POINT`.

[#3286](https://github.com/cylc/cylc-flow/pull/3286) -
Removed the `cylc check-triggering` command.
Changed the `suite.rc` schema:
* Removed `[cylc]log resolved dependencies`
* Removed `[cylc][[reference test]]*` except `expected task failures`.
* Moved `[cylc]abort if any task fails` to
  `[cylc][[events]]abort if any task fails` so it lives with the other
  `abort if/on ...` settings.

[#3351](https://github.com/cylc/cylc-flow/pull/3351) - sped up suite validation
(which also affects responsiveness of suite controllers during suite startup,
restarts, and reloads).  Impact of the speedup is most noticeable when dealing
with suite configurations that contain tasks with many task outputs.

[#3358](https://github.com/cylc/cylc-flow/pull/3358) - on submitting jobs to
SLURM or LSF, the job names will now follow the pattern `task.cycle.suite`
(instead of `suite.task.cycle`), for consistency with jobs on PBS.

[#3356](https://github.com/cylc/cylc-flow/pull/3356) - default job name length
maximum for PBS is now 236 characters (i.e. assuming PBS 13 or newer). If you
are still using PBS 12 or older, you should add a site configuration to
restrict it to 15 characters.

### Fixes

[#3308](https://github.com/cylc/cylc-flow/pull/3308) - fix a long-standing bug
causing suites to stall some time after reloading a suite definition that
removed tasks from the graph.

[#3287](https://github.com/cylc/cylc-flow/pull/3287) - fix xtrigger
cycle-sequence specificity.

[#3258](https://github.com/cylc/cylc-flow/pull/3258) - leave '%'-escaped string
templates alone in xtrigger arguments.

[#3010](https://github.com/cylc/cylc-flow/pull/3010) - fixes except KeyError
in task_job_mgr.

[#3031](https://github.com/cylc/cylc-flow/pull/3031) - convert range to list
so that we can use reduce.

[#3040](https://github.com/cylc/cylc-flow/pull/3040) - add check for zero
to xrandom.

[#3018](https://github.com/cylc/cylc-flow/pull/3018) - subprocpool: use
SpooledTemporaryFile instead of TemporaryFile.

[#3032](https://github.com/cylc/cylc-flow/pull/3032) - fix syntax for
array access in cylc check-software.

[#3035](https://github.com/cylc/cylc-flow/pull/3035) - fix scheduler#shutdown
when reference-log option is used.

[#3056](https://github.com/cylc/cylc-flow/pull/3056) - fix suite freeze on
non-existent xtrigger.

[#3060](https://github.com/cylc/cylc-flow/pull/3060) - fix bug when an
AttributeError is raised, and add unit tests for xtrigger.

[#3015](https://github.com/cylc/cylc-flow/pull/3015) - use global client
zmq context.

[#3092](https://github.com/cylc/cylc-flow/pull/3092) - fix recent
shellcheck-inspired quoting errors.

[#3085](https://github.com/cylc/cylc-flow/pull/3085) - fix cylc-search
for directories without suite.rc.

[#3105](https://github.com/cylc/cylc-flow/pull/3105) - fix work location
assumption in a test.

[#3112](https://github.com/cylc/cylc-flow/pull/3112) - prepend custom
Jinja2 paths.

[#3130](https://github.com/cylc/cylc-flow/pull/3130) - remove Python 2
compatibility in setup.py for wheel.

[#3137](https://github.com/cylc/cylc-flow/pull/3137) - fix job kill
hold-retry logic.

[#3077](https://github.com/cylc/cylc-flow/pull/3077) - support single
port configuration for zmq.

[#3153](https://github.com/cylc/cylc-flow/pull/3153) - fix bug in
async_map.

[#3164](https://github.com/cylc/cylc-flow/pull/3164) - fix pclient
undefined error.

[#3173](https://github.com/cylc/cylc-flow/issues/3173) - NameError when
invalid cylc command is used (instead of a ValueError).

[#3003](https://github.com/cylc/cylc-flow/pull/3003) - Fix inheritance
with quotes using shlex.

[#3184](https://github.com/cylc/cylc-flow/pull/3184) - Fix restart
correctness when the suite has a hold point, stop point, a stop task, a stop
clock time and/or an auto stop option. These settings are now stored in the
suite run SQLite file and are retrieved on suite restart. In addition, the
settings are removed when they are consumed, e.g. if the suite stopped
previously on reaching the stop point, the stop point would be consumed, so
that on restart the suite would not stop again immediately.

The `cylc run` command can now accept `--initial-cycle-point=CYCLE-POINT`
(`--icp=CYCLE-POINT)` and `--start-cycle-point=CYCLE-POINT` options. This
change should allow the command to have  a more uniform interface with commands
such as `cylc validate`, and with the final/stop cycle point options).

After this change:
* `cylc run SUITE POINT` is equivalent to `cylc run --icp=POINT SUITE`.
* `cylc run -w SUITE POINT` is equivalent to
  `cylc run -w --start-point=POINT SUITE`.

The `cylc run` and `cylc restart` commands can now accept the
`--final-cycle-point=POINT` and `--stop-cycle-point=POINT` options. The
`--until=POINT` option is now an alias for `--final-cycle-point=POINT` option.

The `cylc run` and `cylc restart` commands can now accept the new
`--auto-shutdown` option. This option overrides the equivalent suite
configuration to force auto shutdown to be enabled. Previously, it is only
possible to disable auto shutdown on the command line.

[#3236](https://github.com/cylc/cylc-flow/pull/3236) - Fix submit number
increment logic on insert of family with tasks that were previously submitted.

[#3276](https://github.com/cylc/cylc-flow/pull/3276) - Fix log & DB recording
of broadcasts from xtriggers so they register all settings, not just one.

[#3325](https://github.com/cylc/cylc-flow/pull/3325) - Fix task event handler
*start_time* being unavailable in *started* events.

### Documentation

[#3181](https://github.com/cylc/cylc-flow/pull/3181) - moved documentation to
the new cylc/cylc-doc repository.

[#3025](https://github.com/cylc/cylc-flow/pull/3025) - fix dev-suites
reference in docs (now in examples).

[#3004](https://github.com/cylc/cylc-flow/pull/3004) - document suite
runtime interface.

[#3066](https://github.com/cylc/cylc-flow/pull/3066) - minor fix to
docs about exit-script.

[#3108](https://github.com/cylc/cylc-flow/pull/3108) - anatomy of a
job script.

[#3129](https://github.com/cylc/cylc-flow/pull/3129) - added
SECURITY.md.

[#3151](https://github.com/cylc/cylc-flow/pull/3151) - fix documentation
heading levels.

[#3158](https://github.com/cylc/cylc-flow/pull/3158) - fix \ in doco
when wrapped in ``..``.

### Security issues

None. Note that we added a `SECURITY.md` file in this release (see #3129)
with instructions for reporting security issues, as well as a
listing with current incident reports.

-------------------------------------------------------------------------------
## __cylc-8.0a0 (2019-03-12)__

First alpha release of Cylc 8. Also first release of Cylc uploaded
to PYPI: https://pypi.org/project/cylc-flow/.

(See note on cylc-8 backward-incompatible changes, above)

### Enhancements

[#2936](https://github.com/cylc/cylc-flow/pull/2936) - remove obsolete commands,
modules, configuration, and documentation.

[#2966](https://github.com/cylc/cylc-flow/pull/2966) - port Cylc to Python 3.

### Fixes

None.

### Documentation

[#2939](https://github.com/cylc/cylc-flow/pull/2939) - use higher contrast link
colours for the generated documentation.

[#2954](https://github.com/cylc/cylc-flow/pull/2954) - fix jinja2 variable
setting example suites.

[#2951](https://github.com/cylc/cylc-flow/pull/2951) - amend makefile command
and address warning.

[#2971](https://github.com/cylc/cylc-flow/pull/2971) - general single- and
multi-page User Guides.

### Security issues

None.

-------------------------------------------------------------------------------

**For changes prior to Cylc 8, see https://github.com/cylc/cylc-flow/blob/7.8.x/CHANGES.md**<|MERGE_RESOLUTION|>--- conflicted
+++ resolved
@@ -36,14 +36,12 @@
 [#4777](https://github.com/cylc/cylc-flow/pull/4777) -
 Reinstate the Cylc 7 template variables for xtriggers with deprecation warnings.
 
-<<<<<<< HEAD
 [#4771](https://github.com/cylc/cylc-flow/pull/4771) -
 Fix issue where Cylc 7 workflows could show in `cylc scan` output and in the UI.
-=======
+
 [#4720](https://github.com/cylc/cylc-flow/pull/4720) - Fix traceback in
 workflow logs when starting or reloading a workflow with an illegal item
 (e.g. typo) in the config.
->>>>>>> a32356a2
 
 -------------------------------------------------------------------------------
 ## __cylc-8.0rc2 (<span actions:bind='release-date'>Released 2022-03-23</span>)__
