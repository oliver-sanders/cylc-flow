# Selected Cylc Changes

Internal changes that do not directly affect users may not be listed here.  For
all changes see the [closed
milestones](https://github.com/cylc/cylc-flow/milestones?state=closed) for each
release.

## Backward-incompatible changes in Cylc-8.x

Cylc 8.0aX (alpha) releases are not compatible with Cylc 7 or with previous
8.0aX releases, as the API is still under heavy development.

The Cylc server program and CLI codebase is now a Python 3 package that can be
installed from PyPI with `pip` (see
[#2990](https://github.com/cylc/cylc-flow/pull/2990)), and has been renamed to
`cylc-flow`. The name `cylc` is now used as a native Python package namespace
to allow other projects to re-use it and extend Cylc with plug-ins.

The old PyGTK GUI is being replaced by a Web UI, with development managed in
the cylc/cylc-ui repository (and see also cylc/cylc-uiserver).

The User Guide and other documentation has been removed from the Python package
to the cylc/cylc-doc repository.

The commands `cylc-profile-battery`, `cylc-test-battery`, `cylc-license`
have been removed, and `cylc graph` is only retained for text output
used in tests (it will be re-implemented in the new web UI).

The xtrigger examples were moved to a separate `cylc/cylc-xtriggers` project
(see [#3123](https://github.com/cylc/cylc-flow/pull/3123)).

Jinja filters were moved from its `Jinja2Filters` folder to within the `cylc`
namespace, under `cylc.jinja.filters`.

Cylc Review was also removed in this version.

Cylc 7 suites cannot be *restarted* (from previous state) with Cylc 8, but they
can still be started from scratch
([#3863](https://github.com/cylc/cylc-flow/pull/3863)).

Named checkpoints have been removed ([#3906](https://github.com/cylc/cylc-flow/pull/3906))
due to being a seldom-used feature. Workflows can still be restarted from the
last run, or reflow can be used to achieve the same result.

<!-- The topmost release date is automatically updated by GitHub Actions. When
creating a new release entry be sure to copy & paste the span tag with the
`actions:bind` attribute, which is used by a regex to find the text to be
updated. Only the first match gets replaced, so it's fine to leave the old
ones in. -->
-------------------------------------------------------------------------------
## __cylc-8.0b3 (<span actions:bind='release-date'>Upcoming 2021</span>)__

Fourth beta release of Cylc 8.

`suite owner` and `workflow owner` option option has been removed.

(See note on cylc-8 backward-incompatible changes, above)

### Enhancements

[#4367](https://github.com/cylc/cylc-flow/pull/4367) -
Make the central wrapper work with arbitrary virtual environment names.

[#4343](https://github.com/cylc/cylc-flow/pull/4343) -
Implement required and optional outputs with new graph notation.

[#4324](https://github.com/cylc/cylc-flow/pull/4324) -
Re-implement a basic form of the Cylc 7 `cylc graph` command for static
graph visualisation.

[#4335](https://github.com/cylc/cylc-flow/pull/4335) -
Have validation catch erroneous use of both `expr => bar` and `expr => !bar` in
the same graph.

[#4285](https://github.com/cylc/cylc-flow/pull/4285) - Cylc now automatically
infers the latest numbered run of the workflow for most commands (e.g. you can
run `cylc pause foo` instead of having to type out `foo/run3`).

[#4346](https://github.com/cylc/cylc-flow/pull/4346) -
Use natural sort order for the `cylc scan --sort` option.

[#4313](https://github.com/cylc/cylc-flow/pull/4313) - Change `ignore` to
`reload` for the cycle point cli options (e.g. `--fcp=reload`), as this more
accurately reflects what it's doing. Also improve validation of these
cli options.

[#4389](https://github.com/cylc/cylc-flow/pull/4389) - the `flow.cylc.processed`
(previously called `suite.rc.processed`) is now stored in `log/flow-config/`.

<<<<<<< HEAD
[#4423](https://github.com/cylc/cylc-flow/pull/4423) - Only changes to the
workflow directory are recorded by `log/version`.
=======
[#4404](https://github.com/cylc/cylc-flow/pull/4404) - The Cylc Graph section
now accepts ``&`` and ``|`` as valid line breaks in the same way as ``=>``.
>>>>>>> 0d698231

### Fixes

[#4426](https://github.com/cylc/cylc-flow/pull/4426) -
Fix bug when a conditional expression in the graph contains one task name that
is a substring of another.

[#4341](https://github.com/cylc/cylc-flow/pull/4341) -
Remove obsolete Cylc 7 `[scheduling]spawn to max active cycle points` config.

[#4319](https://github.com/cylc/cylc-flow/pull/4319) -
Update cylc reinstall to skip cylc dirs work and share

[#4289](https://github.com/cylc/cylc-flow/pull/4289) - Make `cylc clean`
safer by preventing cleaning of dirs that contain more than one workflow
run dir (use `--force` to override this safeguard).

[#4362](https://github.com/cylc/cylc-flow/pull/4362) -
When using `cylc clean` on a sequential run directory, remove the `runN` symlink
if it points to the removed directory.

[#4395](https://github.com/cylc/cylc-flow/pull/4362) -
Fix ``cylc stop --kill`` which was not actually killing task jobs.

[#4338](https://github.com/cylc/cylc-flow/pull/4338) - Cylc install -C option
now works with relative paths.

-------------------------------------------------------------------------------
## __cylc-8.0b2 (<span actions:bind='release-date'>Released 2021-07-28</span>)__

Third beta release of Cylc 8.

(See note on cylc-8 backward-incompatible changes, above)

### Enhancements

[#4286](https://github.com/cylc/cylc-flow/pull/4286) -
Add an option for displaying source workflows in `cylc scan`.

[#4291](https://github.com/cylc/cylc-flow/pull/4291) -
Remove obsolete `cylc edit` and `cylc search` commands.

[#4284](https://github.com/cylc/cylc-flow/pull/4284) -
Make `--color=never` work with `cylc <command> --help`.

[#4259](https://github.com/cylc/cylc-flow/pull/4259) -
Ignore pre-initial dependencies with `cylc play --start-task`

[#4103](https://github.com/cylc/cylc-flow/pull/4103) -
Expose runahead limiting to UIs; restore correct force-triggering of queued
tasks for Cylc 8.

[#4250](https://github.com/cylc/cylc-flow/pull/4250) -
Symlink dirs localhost symlinks are now overridable with cli option
`--symlink-dirs`.

[#4218](https://github.com/cylc/cylc-flow/pull/4218) - Add ability to
start a new run from specified tasks instead of a cycle point.

[#4214](https://github.com/cylc/cylc-flow/pull/4214) -
Unify `-v --verbose`, `-q --quiet` and `--debug` options.

[#4174](https://github.com/cylc/cylc-flow/pull/4174) - Terminology: replace
"suite" with "workflow".

[#4177](https://github.com/cylc/cylc-flow/pull/4177) - Remove obsolete
configuration items from `global.cylc[platforms][<platform name>]`:
`run directory`, `work directory` and `suite definition directory`. This
functionality is now provided by `[symlink dirs]`.

[#4142](https://github.com/cylc/cylc-flow/pull/4142) - Record source directory
version control information on installation of a workflow.

[#4238](https://github.com/cylc/cylc-flow/pull/4238) - Future tasks can now
be held in advance using `cylc hold` (previously it was only active tasks
that could be held).

[#4237](https://github.com/cylc/cylc-flow/pull/4237) - `cylc clean` can now
remove specific sub-directories instead of the whole run directory, using the
`--rm` option. There are also the options `--local-only` and `--remote-only`
for choosing to only clean on the local filesystem or remote install targets
respectively.

### Fixes

[#4296](https://github.com/cylc/cylc-flow/pull/4296) -
Patches DNS issues with newer versions of Mac OS.

[#4273](https://github.com/cylc/cylc-flow/pull/4273) -
Remove obsolete Cylc 7 visualization config section.

[#4272](https://github.com/cylc/cylc-flow/pull/4272) - Workflow visualisation
data (data-store) now constrained by final cycle point.

[#4248](https://github.com/cylc/cylc-flow/pull/4248) -
Fix parameter expansion in inherited task environments.

[#4227](https://github.com/cylc/cylc-flow/pull/4227) - Better error messages
when initial cycle point is not valid for the cycling type.

[#4228](https://github.com/cylc/cylc-flow/pull/4228) - Interacting with a
workflow on the cli using `runN` is now supported.

[#4193](https://github.com/cylc/cylc-flow/pull/4193) - Standard `cylc install`
now correctly installs from directories with a `.` in the name. Symlink dirs
now correctly expands environment variables on the remote. Fixes minor cosmetic
bugs.

[#4199](https://github.com/cylc/cylc-flow/pull/4199) -
`cylc validate` and `cylc run` now check task/family names in the `[runtime]`
section for validity.

[#4180](https://github.com/cylc/cylc-flow/pull/4180) - Fix bug where installing
a workflow that uses the deprecated `suite.rc` filename would symlink `flow.cylc`
to the `suite.rc` in the source dir instead of the run dir. Also fixes a couple
of other, small bugs.

[#4222](https://github.com/cylc/cylc-flow/pull/4222) - Fix bug where a
workflow's public database file was not closed properly.

-------------------------------------------------------------------------------
## __cylc-8.0b1 (<span actions:bind='release-date'>Released 2021-04-21</span>)__

Second beta release of Cylc 8.

(See note on cylc-8 backward-incompatible changes, above)

### Enhancements

[#4154](https://github.com/cylc/cylc-flow/pull/4154) -
Deprecate `CYLC_SUITE_DEF_PATH` with `CYLC_SUITE_RUN_DIR` (note the deprecated
variable is still present in the job environment).

[#4164](https://github.com/cylc/cylc-flow/pull/4164) -
Replace the job "host" field with "platform" in the GraphQL schema.

### Fixes

[#4169](https://github.com/cylc/cylc-flow/pull/4169) -
Fix a host ⇒ platform upgrade bug where host names were being popped from task
configs causing subsequent tasks to run on localhost.

[#4173](https://github.com/cylc/cylc-flow/pull/4173) -
Fix the state totals shown in both the UI and TUI, including incorrect counts
during workflow run and post pause.

[#4168](https://github.com/cylc/cylc-flow/pull/4168) - Fix bug where any
errors during workflow shutdown were not logged.

[#4161](https://github.com/cylc/cylc-flow/pull/4161) - Fix bug in in `cylc install`
where a workflow would be installed with the wrong name.

[#4188](https://github.com/cylc/cylc-flow/pull/4188) - Fix incorrect usage
examples for `cylc install`.

-------------------------------------------------------------------------------
## __cylc-8.0b0 (<span actions:bind='release-date'>Released 2021-03-29</span>)__

First beta release of Cylc 8.

(See note on cylc-8 backward-incompatible changes, above)

The filenames `suite.rc` and `global.rc` are now deprecated in favour of
`flow.cylc` and `global.cylc` respectively
([#3755](https://github.com/cylc/cylc-flow/pull/3755)). For backward
compatibility, the `cylc run` command will automatically symlink an existing
`suite.rc` file to `flow.cylc`.

Obsolete *queued* task state replaced by *waiting*, with a queued flag;
queueing logic centralized.
([#4088](https://github.com/cylc/cylc-flow/pull/4088)).

`cylc register` has been replaced by `cylc install`
([#4000](https://github.com/cylc/cylc-flow/pull/4000)).

Added a new command: `cylc clean`, for removing stopped workflows on the local
and any remote filesystems ([#3961](https://github.com/cylc/cylc-flow/pull/3961),
[#4017](https://github.com/cylc/cylc-flow/pull/4017)).

`cylc run` and `cylc restart` have been replaced by `cylc play`, simplifying
how workflows are restarted
([#4040](https://github.com/cylc/cylc-flow/pull/4040)).

`cylc pause` and `cylc play` are now used to pause and resume workflows,
respectively. `cylc hold` and `cylc release` now only hold and release tasks,
not the whole workflow. ([#4076](https://github.com/cylc/cylc-flow/pull/4076))

"Implicit"/"naked" tasks (tasks that do not have an explicit definition in
`flow.cylc[runtime]`) are now disallowed by default
([#4109](https://github.com/cylc/cylc-flow/pull/4109)). You can allow them by
setting `flow.cylc[scheduler]allow implicit tasks` to `True`.

### Enhancements

[#4119](https://github.com/cylc/cylc-flow/pull/4119) - Reimplement ssh task
communications.

[#4115](https://github.com/cylc/cylc-flow/pull/4115) - Raise an error when
invalid sort keys are provided clients.

[#4105](https://github.com/cylc/cylc-flow/pull/4105) - Replace the
`cylc executable` global config setting with `cylc path`, for consistency with
`cylc` invocation in job scripts.

[#4014](https://github.com/cylc/cylc-flow/pull/4014) - Rename "ready" task
state to "preparing".

[#4000](https://github.com/cylc/cylc-flow/pull/4000) - `cylc install` command
added. Install workflows into cylc run directory from source directories
configured in `global.cylc` (see [#4132](https://github.com/cylc/cylc-flow/pull/4132)),
or from arbitrary locations.

[#4071](https://github.com/cylc/cylc-flow/pull/4071) - `cylc reinstall` command
added.

[#3992](https://github.com/cylc/cylc-flow/pull/3992) - Rename
batch system to job runner.

[#3791](https://github.com/cylc/cylc-flow/pull/3791) - Support Slurm
heterogeneous jobs with a special directive prefix.

[#3974](https://github.com/cylc/cylc-flow/pull/3974) - Template variables,
both in set files and provided via the -s/--set command line options are
now parsed using ast.literal_eval. This permits non-string data types,
strings must now be quoted.

[#3811](https://github.com/cylc/cylc-flow/pull/3811) - Move from cycle based
to `n` distance dependency graph window node generation and pruning of the
data-store (API/visual backing data). Ability to modify distance of live
workflow via API, with default of `n=1`.

[#3899](https://github.com/cylc/cylc-flow/pull/3899) - CLI changes
* Commands no longer re-invoke (so you get `cylc run` not `cylc-run`).
* Improve CLI descriptions and help.
* Internal-only commands now hidden from help.
* New entry point for defining Cylc sub-commands.
* remove `cylc check-software` (use standard tools like pipdeptree)
* remove `cylc nudge` (no longer needed)

[#3884](https://github.com/cylc/cylc-flow/pull/3884) - Directories `run`,
`log`, `share`, `share/cycle`, `work` now have the option to be redirected to
configured directories by symlink.

[#3856](https://github.com/cylc/cylc-flow/pull/3856) - fail the GraphQL query
with a helpful message if the variables defined do not match the expected
values.

[#3853](https://github.com/cylc/cylc-flow/pull/3853) - Update protobuf and
pyzmq.

[#3857](https://github.com/cylc/cylc-flow/pull/3857) - removed the obsolete
"runahead" task state (not used since spawn-on-demand implementation).

[#3816](https://github.com/cylc/cylc-flow/pull/3816) - change `cylc spawn`
command name to `cylc set-outputs` to better reflect its role in Cylc 8.

[#3796](https://github.com/cylc/cylc-flow/pull/3796) - Remote installation is
now on a per install target rather than a per platform basis. `app/`, `bin/`,
`etc/`, `lib/` directories are now installed on the target, configurable in flow.cylc.

[#3724](https://github.com/cylc/cylc-flow/pull/3724) - Re-implemented
the `cylc scan` command line interface and added a Python API for accessing
workflow scanning functionality.

[#3515](https://github.com/cylc/cylc-flow/pull/3515) - spawn-on-demand: a more
efficient way of the evolving the workflow via the graph.

[#3692](https://github.com/cylc/cylc-flow/pull/3692) - Use the `$EDITOR`
and `$GEDITOR` environment variables to determine the default editor to use.

[#3574](https://github.com/cylc/cylc-flow/pull/3574) - use the bash
installation defined in $path rather than hardcoding to /bin/bash.

[#3774](https://github.com/cylc/cylc-flow/pull/3774) - Removed support for
interactive prompt.

[#3798](https://github.com/cylc/cylc-flow/pull/3798) - Deprecated the
`[runtime][X][parameter environment templates]` section and instead allow
templates in `[runtime][X][environment]`.

[#3802](https://github.com/cylc/cylc-flow/pull/3802) - New global config
hierarchy and ability to set site config directory.

[#3848](https://github.com/cylc/cylc-flow/pull/3848) - Deprecated
`[scheduling]max active cycle points` in favour of `[scheduling]runahead limit`.

[#3883](https://github.com/cylc/cylc-flow/pull/3883) - Added a new workflow
config option `[scheduling]stop after cycle point`.

[#3913](https://github.com/cylc/cylc-flow/pull/3913) - Added the ability to
use plugins to parse suite templating variables and additional files to
install. Only one such plugin exists at the time of writing, designed to
parse ``rose-suite.conf`` files in repository "cylc-rose".

[#3955](https://github.com/cylc/cylc-flow/pull/3955) - Global config options
to control the job submission environment.

[#4020](https://github.com/cylc/cylc-flow/pull/4020) - `cylc validate` will no
longer check for a cyclic/circular graph if there are more than 100 tasks,
unless the option  `--check-circular` is used. This is to improve performance.

[#3913](https://github.com/cylc/cylc-flow/pull/3913) - Add ability to use
pre-install entry point from cylc-rose plugin to provide environment and
template variables for a workflow.

[#4023](https://github.com/cylc/cylc-flow/pull/4023) - Add ability to use
post-install entry point from cylc-rose to use Rose style CLI settings of
configurations in Cylc install. If Cylc-rose is installed three new CLI
options will be available:
- `--opt_conf_keys="foo, bar"`
- `--defines="[env]FOO=BAR"`
- `--suite-defines="FOO=BAR"`

[#4101](https://github.com/cylc/cylc-flow/pull/4101) - Add the ability to
ignore (clear) rose install options from an earlier install:
`cylc reinstall --clear-rose-install-options`

[#4094](https://github.com/cylc/cylc-flow/pull/4094) - Prevent Cylc from
rsyncing the following files on install and reinstall:
- `rose-suite.conf`
- `opt/rose-suite-cylc-install.conf`
These files should be handled by the cylc-rose plugin if you require them.

[#4126](https://github.com/cylc/cylc-flow/pull/4126) - Make obselete the config
``flow.cylc:[runtime][__TASK__][remote]suite definition directory``.

[#4098](https://github.com/cylc/cylc-flow/pull/4098) - Provide a dictionary called
CYLC_TEMPLATE_VARS into the templating environment.

[#4099](https://github.com/cylc/cylc-flow/pull/4099) - Unify `cylc get-suite-config`
and `cylc get-site-config` commands as `cylc config`. Some options have been
removed.

### Fixes

[#3984](https://github.com/cylc/cylc-flow/pull/3984) - Only write task
event timers to the database when they have changed (reverts behaviour
change in 7.8.6). This corrects last updated db entries and reduces filesystem
load.

[#3917](https://github.com/cylc/cylc-flow/pull/3917) - Fix a bug that caused
one of the hostname resolution tests to fail in certain environments.

[#3879](https://github.com/cylc/cylc-flow/pull/3879) - Removed Google
Groups e-mail from pip packaging metadata. Users browsing PYPI will have
to visit our website to find out how to reach us (we are using Discourse
and it does not offer an e-mail address).

[#3859](https://github.com/cylc/cylc-flow/pull/3859) - Fixes the query of
broadcast states to retrieve only the data for the requested ID, instead
of returning all the broadcast states in the database.

[#3815](https://github.com/cylc/cylc-flow/pull/3815) - Fixes a minor bug in the
auto-restart functionality which caused suites to wait for local jobs running
on *any* host to complete before restarting.

[#3732](https://github.com/cylc/cylc-flow/pull/3732) - XTrigger labels
are now validated to ensure that runtime errors can not occur when
exporting environment variables.

[#3632](https://github.com/cylc/cylc-flow/pull/3632) - Fix a bug that was causing
`UTC mode` specified in global config to be pretty much ignored.

[#3614](https://github.com/cylc/cylc-flow/pull/3614) - Ensure the suite always
restarts using the same time zone as the last `cylc run`.

[#3788](https://github.com/cylc/cylc-flow/pull/3788),
[#3820](https://github.com/cylc/cylc-flow/pull/3820) - Task messages and
task outputs/message triggers are now validated.

[#3614](https://github.com/cylc/cylc-flow/pull/3795) - Fix error when running
`cylc ping --verbose $SUITE`.

[#3852](https://github.com/cylc/cylc-flow/pull/3852) - Prevents registering a
workflow in a sub-directory of a run directory (as `cylc scan` would not be
able to find it).

[#3452](https://github.com/cylc/cylc-flow/pull/3452) - Fix param graph
issue when mixing offset and conditional (e.g. foo<m-1> & baz => foo<m>).

[#3982](https://github.com/cylc/cylc-flow/pull/3982) - Fix bug preventing
workflow from shutting down properly on a keyboard interrupt (Ctrl+C) in
Python 3.8+.

[#4011](https://github.com/cylc/cylc-flow/pull/4011) - Fix bug where including
a trailing slash in the suite/workflow name would cause `cylc stop`
(and possibly other commands) to silently fail.

[#4046](https://github.com/cylc/cylc-flow/pull/4046) - Fix bug where a workflow
database could still be active for a short time after the workflow stops.

-------------------------------------------------------------------------------
## __cylc-8.0a2 (2020-07-03)__

Third alpha release of Cylc 8.

(See note on cylc-8 backward-incompatible changes, above)

The commands `cylc submit` and `cylc jobscript` have been removed.

### Enhancements

[#3389](https://github.com/cylc/cylc-flow/pull/3389) - Publisher/Subscriber
network components added (0MQ PUB/SUB pattern). Used to publish fine-grained
data-store updates for the purposes of UI Server data sync, this change also
includes CLI utility: `cylc subscribe`.

[#3402](https://github.com/cylc/cylc-flow/pull/3402) - removed automatic task
job status message retries (problems that prevent message transmission are
almost never transient, and in practice job polling is the only way to
recover).

[#3463](https://github.com/cylc/cylc-flow/pull/3463) - cylc tui:
A new terminal user interface to replace the old `cylc monitor`.
An interactive collapsible tree to match the new web interface.

[#3559](https://github.com/cylc/cylc-flow/pull/3559) - Cylc configuration
files are now auto-documented from their definitions.

[#3617](https://github.com/cylc/cylc-flow/pull/3617) - For integer cycling mode
there is now a default initial cycle point of 1.

[#3423](https://github.com/cylc/cylc-flow/pull/3423) - automatic task retries
re-implemented using xtriggers. Retrying tasks will now be in the "waiting"
state with a wall_clock xtrigger set for the retry time.

### Fixes

[#3618](https://github.com/cylc/cylc-flow/pull/3618) - Clear queue configuration
warnings for referencing undefined or unused tasks.

[#3596](https://github.com/cylc/cylc-flow/pull/3596) - Fix a bug that could
prevent housekeeping of the task_action_timers DB table and cause many warnings
at restart.

[#3602](https://github.com/cylc/cylc-flow/pull/3602) - Fix a bug that prevented
cycle point format conversion by the `cylc suite-state` command and the
`suite_state` xtrigger function, if the target suite used the default format
but downstream command or suite did not.

[#3541](https://github.com/cylc/cylc-flow/pull/3541) - Don't warn that a task
was already added to an internal queue, if the queue is the same.

[#3409](https://github.com/cylc/cylc-flow/pull/3409) - prevent cylc-run from
creating directories when executed for suites that do not exist.

[#3433](https://github.com/cylc/cylc-flow/pull/3433) - fix server abort at
shutdown during remote run dir tidy (introduced during Cylc 8 development).

[#3493](https://github.com/cylc/cylc-flow/pull/3493) - Update jinja2 and
pyzmq, as well as some test/dev dependencies. Fixes Jinja2 error where
validation shows incorrect context.

[#3531](https://github.com/cylc/cylc-flow/pull/3531) - Fix job submission to
SLURM when task name has a percent `%` character.

[#3543](https://github.com/cylc/cylc-flow/pull/3543) - fixed pipe polling
issue observed on darwin (BSD) which could cause Cylc to hang.

-------------------------------------------------------------------------------
## __cylc-8.0a1 (2019-09-18)__

Second alpha release of Cylc 8.

(See note on cylc-8 backward-incompatible changes, above)

### Enhancements

[#3377](https://github.com/cylc/cylc-flow/pull/3377) - removed support for
sourcing `job-init-env.sh` in task job scripts. Use bash login scripts instead.

[#3302](https://github.com/cylc/cylc-flow/pull/3302) - improve CLI
task-globbing help.

[#2935](https://github.com/cylc/cylc-flow/pull/2935) - support alternate run
directories, particularly for sub-suites.

[#3096](https://github.com/cylc/cylc-flow/pull/3096) - add colour to the
Cylc CLI.

[#2963](https://github.com/cylc/cylc-flow/pull/2963) - make suite context
available before config parsing.

[#3274](https://github.com/cylc/cylc-flow/pull/3274) - disallow the use of
special characters in suite names.

[#3001](https://github.com/cylc/cylc-flow/pull/3001) - simplify cylc version,
dropping VERSION file and git info.

[#3007](https://github.com/cylc/cylc-flow/pull/3007) - add tests for quoting
of tilde expressions in environment section.

[#3006](https://github.com/cylc/cylc-flow/pull/3006) - remove cylc.profiling
package and cylc-profile-battery.

[#2998](https://github.com/cylc/cylc-flow/pull/2998) - Bandit security
recommendations for Cylc 8 target.

[#3024](https://github.com/cylc/cylc-flow/pull/3024) - remove remaining Cylc
Review files.

[#3022](https://github.com/cylc/cylc-flow/pull/3022) - removed LaTeX support
from check-software.

[#3029](https://github.com/cylc/cylc-flow/pull/3029) - remove dev-suites
from tests.

[#3036](https://github.com/cylc/cylc-flow/pull/3036) - re-enable EmPy
templating.

[#3044](https://github.com/cylc/cylc-flow/pull/3044) - remove GTK labels
from task states.

[#3055](https://github.com/cylc/cylc-flow/pull/3055) - simplify regexes.

[#2995](https://github.com/cylc/cylc-flow/pull/2995) - elegantly handle
known errors.

[#3069](https://github.com/cylc/cylc-flow/pull/3069) - make Python 3.7 the
min version for Cylc.

[#3068](https://github.com/cylc/cylc-flow/pull/3068) - add shellcheck to
lint shell script files.

[#3088](https://github.com/cylc/cylc-flow/pull/3088) - remove obsolete
ksh support.

[#3091](https://github.com/cylc/cylc-flow/pull/3091) - remove useless
license commands.

[#3095](https://github.com/cylc/cylc-flow/pull/3095) - run prove with
--timer.

[#3093](https://github.com/cylc/cylc-flow/pull/3093) - job.sh: run
as bash only.

[#3101](https://github.com/cylc/cylc-flow/pull/3101) - add kill all to
functional tests.

[#3123](https://github.com/cylc/cylc-flow/pull/3123) - remove Kafka
xtrigger example.

[#2990](https://github.com/cylc/cylc-flow/pull/2990) - make cylc a module.

[#3131](https://github.com/cylc/cylc-flow/pull/3131) - renamed cylc to
cylc-flow, and simplified project summary.

[#3140](https://github.com/cylc/cylc-flow/pull/3140) - cylc-flow rename in
README badges, setup.py, and a few more places.

[#3138](https://github.com/cylc/cylc-flow/pull/3138) - add suite aborted
event.

[#3132](https://github.com/cylc/cylc-flow/pull/3132) - move parsec to
cylc.parsec.

[#3113](https://github.com/cylc/cylc-flow/pull/3113) - document
select_autoescape security ignore.

[#3083](https://github.com/cylc/cylc-flow/pull/3083) - extend
ZMQClient and update docstrings.

[#3155](https://github.com/cylc/cylc-flow/pull/3155) - remove changed
variable in async_map.

[#3135](https://github.com/cylc/cylc-flow/pull/3135) - incorporate
jinja2filters into cylc.flow.jinja.filters, and use native namespaces.

[#3134](https://github.com/cylc/cylc-flow/pull/3134) - update how
CYLC_DIR is used in Cylc.

[#3165](https://github.com/cylc/cylc-flow/pull/3165) - added GitHub
Issue and Pull Request templates.

[#3272](https://github.com/cylc/cylc-flow/pull/3272),
[#3191](https://github.com/cylc/cylc-flow/pull/3191) - uniform configuration
section level for defining non-cycling and cycling graphs. E.g.:

```
# Deprecated Syntax
[scheduling]
    initial cycle point = next(T00)
    [[dependencies]]
        [[[P1D]]]
            graph = task1 => task2
```

Can now be written as:

```
# New Syntax
[scheduling]
    initial cycle point = next(T00)
    [[graph]]
        P1D = task1 => task2
```

[#3249](https://github.com/cylc/cylc-flow/pull/3249) - export the environment
variable `ISODATETIMEREF` (reference time for the `isodatetime` command from
[metomi-isodatetime](https://github.com/metomi/isodatetime/)) in task jobs to
have the same value as `CYLC_TASK_CYCLE_POINT`.

[#3286](https://github.com/cylc/cylc-flow/pull/3286) -
Removed the `cylc check-triggering` command.
Changed the `suite.rc` schema:
* Removed `[cylc]log resolved dependencies`
* Removed `[cylc][[reference test]]*` except `expected task failures`.
* Moved `[cylc]abort if any task fails` to
  `[cylc][[events]]abort if any task fails` so it lives with the other
  `abort if/on ...` settings.

[#3351](https://github.com/cylc/cylc-flow/pull/3351) - sped up suite validation
(which also affects responsiveness of suite controllers during suite startup,
restarts, and reloads).  Impact of the speedup is most noticeable when dealing
with suite configurations that contain tasks with many task outputs.

[#3358](https://github.com/cylc/cylc-flow/pull/3358) - on submitting jobs to
SLURM or LSF, the job names will now follow the pattern `task.cycle.suite`
(instead of `suite.task.cycle`), for consistency with jobs on PBS.

[#3356](https://github.com/cylc/cylc-flow/pull/3356) - default job name length
maximum for PBS is now 236 characters (i.e. assuming PBS 13 or newer). If you
are still using PBS 12 or older, you should add a site configuration to
restrict it to 15 characters.

### Fixes

[#3308](https://github.com/cylc/cylc-flow/pull/3308) - fix a long-standing bug
causing suites to stall some time after reloading a suite definition that
removed tasks from the graph.

[#3287](https://github.com/cylc/cylc-flow/pull/3287) - fix xtrigger
cycle-sequence specificity.

[#3258](https://github.com/cylc/cylc-flow/pull/3258) - leave '%'-escaped string
templates alone in xtrigger arguments.

[#3010](https://github.com/cylc/cylc-flow/pull/3010) - fixes except KeyError
in task_job_mgr.

[#3031](https://github.com/cylc/cylc-flow/pull/3031) - convert range to list
so that we can use reduce.

[#3040](https://github.com/cylc/cylc-flow/pull/3040) - add check for zero
to xrandom.

[#3018](https://github.com/cylc/cylc-flow/pull/3018) - subprocpool: use
SpooledTemporaryFile instead of TemporaryFile.

[#3032](https://github.com/cylc/cylc-flow/pull/3032) - fix syntax for
array access in cylc check-software.

[#3035](https://github.com/cylc/cylc-flow/pull/3035) - fix scheduler#shutdown
when reference-log option is used.

[#3056](https://github.com/cylc/cylc-flow/pull/3056) - fix suite freeze on
non-existent xtrigger.

[#3060](https://github.com/cylc/cylc-flow/pull/3060) - fix bug when an
AttributeError is raised, and add unit tests for xtrigger.

[#3015](https://github.com/cylc/cylc-flow/pull/3015) - use global client
zmq context.

[#3092](https://github.com/cylc/cylc-flow/pull/3092) - fix recent
shellcheck-inspired quoting errors.

[#3085](https://github.com/cylc/cylc-flow/pull/3085) - fix cylc-search
for directories without suite.rc.

[#3105](https://github.com/cylc/cylc-flow/pull/3105) - fix work location
assumption in a test.

[#3112](https://github.com/cylc/cylc-flow/pull/3112) - prepend custom
Jinja2 paths.

[#3130](https://github.com/cylc/cylc-flow/pull/3130) - remove Python 2
compatibility in setup.py for wheel.

[#3137](https://github.com/cylc/cylc-flow/pull/3137) - fix job kill
hold-retry logic.

[#3077](https://github.com/cylc/cylc-flow/pull/3077) - support single
port configuration for zmq.

[#3153](https://github.com/cylc/cylc-flow/pull/3153) - fix bug in
async_map.

[#3164](https://github.com/cylc/cylc-flow/pull/3164) - fix pclient
undefined error.

[#3173](https://github.com/cylc/cylc-flow/issues/3173) - NameError when
invalid cylc command is used (instead of a ValueError).

[#3003](https://github.com/cylc/cylc-flow/pull/3003) - Fix inheritance
with quotes using shlex.

[#3184](https://github.com/cylc/cylc-flow/pull/3184) - Fix restart
correctness when the suite has a hold point, stop point, a stop task, a stop
clock time and/or an auto stop option. These settings are now stored in the
suite run SQLite file and are retrieved on suite restart. In addition, the
settings are removed when they are consumed, e.g. if the suite stopped
previously on reaching the stop point, the stop point would be consumed, so
that on restart the suite would not stop again immediately.

The `cylc run` command can now accept `--initial-cycle-point=CYCLE-POINT`
(`--icp=CYCLE-POINT)` and `--start-cycle-point=CYCLE-POINT` options. This
change should allow the command to have  a more uniform interface with commands
such as `cylc validate`, and with the final/stop cycle point options).

After this change:
* `cylc run SUITE POINT` is equivalent to `cylc run --icp=POINT SUITE`.
* `cylc run -w SUITE POINT` is equivalent to
  `cylc run -w --start-point=POINT SUITE`.

The `cylc run` and `cylc restart` commands can now accept the
`--final-cycle-point=POINT` and `--stop-cycle-point=POINT` options. The
`--until=POINT` option is now an alias for `--final-cycle-point=POINT` option.

The `cylc run` and `cylc restart` commands can now accept the new
`--auto-shutdown` option. This option overrides the equivalent suite
configuration to force auto shutdown to be enabled. Previously, it is only
possible to disable auto shutdown on the command line.

[#3236](https://github.com/cylc/cylc-flow/pull/3236) - Fix submit number
increment logic on insert of family with tasks that were previously submitted.

[#3276](https://github.com/cylc/cylc-flow/pull/3276) - Fix log & DB recording
of broadcasts from xtriggers so they register all settings, not just one.

[#3325](https://github.com/cylc/cylc-flow/pull/3325) - Fix task event handler
*start_time* being unavailable in *started* events.

### Documentation

[#3181](https://github.com/cylc/cylc-flow/pull/3181) - moved documentation to
the new cylc/cylc-doc repository.

[#3025](https://github.com/cylc/cylc-flow/pull/3025) - fix dev-suites
reference in docs (now in examples).

[#3004](https://github.com/cylc/cylc-flow/pull/3004) - document suite
runtime interface.

[#3066](https://github.com/cylc/cylc-flow/pull/3066) - minor fix to
docs about exit-script.

[#3108](https://github.com/cylc/cylc-flow/pull/3108) - anatomy of a
job script.

[#3129](https://github.com/cylc/cylc-flow/pull/3129) - added
SECURITY.md.

[#3151](https://github.com/cylc/cylc-flow/pull/3151) - fix documentation
heading levels.

[#3158](https://github.com/cylc/cylc-flow/pull/3158) - fix \ in doco
when wrapped in ``..``.

### Security issues

None. Note that we added a `SECURITY.md` file in this release (see #3129)
with instructions for reporting security issues, as well as a
listing with current incident reports.

-------------------------------------------------------------------------------
## __cylc-8.0a0 (2019-03-12)__

First alpha release of Cylc 8. Also first release of Cylc uploaded
to PYPI: https://pypi.org/project/cylc-flow/.

(See note on cylc-8 backward-incompatible changes, above)

### Enhancements

[#2936](https://github.com/cylc/cylc-flow/pull/2936) - remove obsolete commands,
modules, configuration, and documentation.

[#2966](https://github.com/cylc/cylc-flow/pull/2966) - port Cylc to Python 3.

### Fixes

None.

### Documentation

[#2939](https://github.com/cylc/cylc-flow/pull/2939) - use higher contrast link
colours for the generated documentation.

[#2954](https://github.com/cylc/cylc-flow/pull/2954) - fix jinja2 variable
setting example suites.

[#2951](https://github.com/cylc/cylc-flow/pull/2951) - amend makefile command
and address warning.

[#2971](https://github.com/cylc/cylc-flow/pull/2971) - general single- and
multi-page User Guides.

### Security issues

None.

-------------------------------------------------------------------------------
## __cylc-7.8.1 (2019-01-25)__

Maintenance and minor enhancement release, plus new-format User Guide.

Selected user-facing changes:

### Enhancements

[#2910](https://github.com/cylc/cylc-flow/pull/2910) - replace LaTeX-generated HTML
and PDF User Guide with Sphinx-generated HTML.

[#2815](https://github.com/cylc/cylc-flow/pull/2815) - allow initial cycle point
relative to current time.

[#2902](https://github.com/cylc/cylc-flow/pull/2902) - expose suite UUID to event
handlers.

### Fixes

[#2932](https://github.com/cylc/cylc-flow/pull/2932) - fix possible blocking pipe
due to chatty job submission (and other subprocess) commands.

[#2921](https://github.com/cylc/cylc-flow/pull/2921) - better suite validation
warning for out-of-bounds cycling sequences.

[#2924](https://github.com/cylc/cylc-flow/pull/2924) - fix and expand 7.8.0 `cylc
review` documentation in the User Guide.

-------------------------------------------------------------------------------
## __cylc-7.8.0 (2018-11-27)__

Minor release with over 120 issues closed. Significant issues include:

### Enhancements

[#2693](https://github.com/cylc/cylc-flow/pull/2693) - __auto host selection__; and
[#2809](https://github.com/cylc/cylc-flow/pull/2809) - __auto migration__.
`cylc run` and `cylc restart` can now select the best host (based on several
metrics) on which to launch suite server programs. And running suites
can be told (via global config) to self-migrate to another available host, e.g.
for server maintenance. (The pool of suite hosts should see a shared
filesystem).

[#2614](https://github.com/cylc/cylc-flow/pull/2614) and
[#2821](https://github.com/cylc/cylc-flow/pull/2821) - __web-based job log viewer__ -
 `cylc review` (migration of "Rose Bush" from the Rose project).


[#2339](https://github.com/cylc/cylc-flow/pull/2339) - __general external
triggering__: tasks can trigger off of arbitrary user-defined Python functions
called periodically by the suite server program, with built-in functions
for suite-state (inter-suite) triggering and clock triggering (these
deprecate the existing suite-state polling tasks and clock-triggered tasks).

[#2734](https://github.com/cylc/cylc-flow/pull/2734) - __EmPy templating__
support, as an alternative to Jinja2. _"EmPy allows embedding plain Python code
within templates and doesn't enforce any particular templating philosophy."_

[#2733](https://github.com/cylc/cylc-flow/pull/2733) - enhanced Jinja2 support:
- __import pure Python modules__ in the same way as template modules
- Jinja2Tests and Jinja2Globals, for custom "is" tests and global variables
  (c.f. our existing Jinja2Filters for custom filters).

[#2682](https://github.com/cylc/cylc-flow/pull/2682) - new built-in
Jinja2 filter to convert ISO8601 date-time durations to
decimal seconds or hours.

[#2842](https://github.com/cylc/cylc-flow/pull/2842) - `cylc gui` and
`cylc graph` - better integration with system desktop themes, including dark
themes; and other minor graph visualization improvements.

[#2807](https://github.com/cylc/cylc-flow/pull/2807) - task output events (event
handlers can now be triggered when a task reports a registered output message).

[#2868](https://github.com/cylc/cylc-flow/pull/2868) - a new task
runtime config item `exit-script`, for scripting to be executed at the
last moment after successful job completion. (Companion of `err-script`).

[#2781](https://github.com/cylc/cylc-flow/pull/2781) and
[#2854](https://github.com/cylc/cylc-flow/pull/2854) - improved suite
server program logging (including: `log/suite/err` is no longer used).

[#2849](https://github.com/cylc/cylc-flow/pull/2849) - record local
background jobs by host name rather than "localhost".

[#2877](https://github.com/cylc/cylc-flow/pull/2877) - new batch system
handler `pbs_multi_cluster`, supports PBS 13 clients fronting
heterogeneous clusters with different home directories from the
cylc remote. (Not needed for PBS 14+.) (For Rose suites this requires a
corresponding change to `rose suite-run`:
[metomi/rose#2252](https://github.com/metomi/rose/pull/2252).)

[#2812](https://github.com/cylc/cylc-flow/pull/2812) - `cylc gscan`:
show application menu bar by default.

[#2768](https://github.com/cylc/cylc-flow/pull/2768) - `cylc gscan`: display Cylc
version of running suites.

[#2786](https://github.com/cylc/cylc-flow/pull/2786) - make task try number
available to event handlers (as for task job submit number).

[#2771](https://github.com/cylc/cylc-flow/pull/2771) - bash command completion:
complete suite names for commands that take a suite name argument (see
`etc/cylc-bash-completion`).

[#2769](https://github.com/cylc/cylc-flow/pull/2769) - `cylc check-software` now
takes arguments to check for availability of specific modules.

[#2763](https://github.com/cylc/cylc-flow/pull/2763) - `cylc monitor` - clean exit
on Ctrl-C.

[#2704](https://github.com/cylc/cylc-flow/pull/2704) - paginated `cylc help` output.

[#2660](https://github.com/cylc/cylc-flow/pull/2660) - new `gcylc.rc` config item to
show grouped cyclepoint subgraphs by default.

[#2766](https://github.com/cylc/cylc-flow/pull/2766) - (development) formal test
coverage reporting and integration with GitHub.

[#2751](https://github.com/cylc/cylc-flow/pull/2751) - (development) new contributor
guidelines - see `CONTRIBUTING.md`.

### Fixes

[#2876](https://github.com/cylc/cylc-flow/pull/2876) - avoid subprocess hang when
executing commands that generate a lot of stdout (such as when submitting
hundreds of jobs at once).

[#2828](https://github.com/cylc/cylc-flow/pull/2828) - `suite.rc` - fail validation
on detecting trailing whitespace after a line continuation character.

[#2807](https://github.com/cylc/cylc-flow/pull/2807) - handle multiple events of
the same type with the same message (e.g. warnings) from the same task job.

[#2803](https://github.com/cylc/cylc-flow/pull/2803) - reset job submit number
correctly after aborting (backing out of) a trigger edit-run.

[#2727](https://github.com/cylc/cylc-flow/pull/2727) - `cylc gui`: fix dropdown list
of log numbers for re-inserted tasks or after suite
restart.

[#2759](https://github.com/cylc/cylc-flow/pull/2759) and
[#2816](https://github.com/cylc/cylc-flow/pull/2816) -
suite registration tweaks and fixes.

[#2861](https://github.com/cylc/cylc-flow/pull/2861) - improved emacs
syntax highlighting.

[#2892](https://github.com/cylc/cylc-flow/pull/2892) - print the bad host name along
with "Name or service not known" exceptions.


-------------------------------------------------------------------------------
## __cylc-7.7.2 (2018-07-26)__

Maintenance release.

(Some minor changes not relevant to normal users may be omitted.)

### Fixes and minor enhancements

[#2719](https://github.com/cylc/cylc-flow/pull/2719) - improved job poll logging

[#2724](https://github.com/cylc/cylc-flow/pull/2724) - fix a rare error associated
with ithe use of final cycle point in multiple recurrence expressions

[#2723](https://github.com/cylc/cylc-flow/pull/2723) - fix remote commands (executed
by remote task jobs) running in UTC mode when the suite is not running in UTC
mode

[#2726](https://github.com/cylc/cylc-flow/pull/2726) - fix crash in suites with no
final cycle point that are reloaded following a restart

[#2716](https://github.com/cylc/cylc-flow/pull/2716) - ensure that job polling
interval lists are not overridden

[#2714](https://github.com/cylc/cylc-flow/pull/2714) - block irrelevant
`InsecureRequestWarning`s from urllib3 on anonymous suite server access by
`cylc scan` and `cylc ping`

[#2715](https://github.com/cylc/cylc-flow/pull/2715) - fix a cross-version
incompatibility, if a cylc-7.6.x task job messages a cylc-7.7.1 suite

[#2710](https://github.com/cylc/cylc-flow/pull/2710) - fix a GUI error on
right-clicking a "scissor node" in the graph view

-------------------------------------------------------------------------------
## __cylc-7.7.1 (2018-06-27)__

Minor maintenance release.

### Fixes

(Several minor fixes have been omitted from this list.)

[#2678](https://github.com/cylc/cylc-flow/pull/2678) - fix loading of job poll
timers on restart (bug introduced at last release)

[#2683](https://github.com/cylc/cylc-flow/pull/2683) - fix potential error in
`cylc check-software` (which checks for installed software dependencies)

[#2691](https://github.com/cylc/cylc-flow/pull/2691) PBS support - handle job poll
result correctly if qstat temporarily fails to connect to the server

[#2703](https://github.com/cylc/cylc-flow/pull/2703) - fix an error
(inconsequential) that appears in the suite log at restart: `ValueError: No
JSON object could be decoded`

[#2692](https://github.com/cylc/cylc-flow/pull/2692) - fix X11 forwarding for GUI
edit job log, with `cylc gui --host=HOST`

[#2690](https://github.com/cylc/cylc-flow/pull/2690) - invoking Cylc command help
should not require `$DISPLAY` to be set

[#2677](https://github.com/cylc/cylc-flow/pull/2677) - use random serial numbers in
the self-signed SSL certificates generated by suite server programs

[#2688](https://github.com/cylc/cylc-flow/pull/2688)
[#2705](https://github.com/cylc/cylc-flow/pull/2705) - block several security
warnings emitted by `urllib3` under old Python versions (2.6). *We are
aware of the security issues, but these warnings serve no purpose on affected
platforms except to confuse and annoy users.*

[#2676](https://github.com/cylc/cylc-flow/pull/2676) - use `#!/usr/bin/env python2`
(i.e. Python-2 specific) in Cylc source files, to avoid issues with default
Python 3 installations (note Cylc is going to Python 3 next year)

[#2679](https://github.com/cylc/cylc-flow/pull/2679) - change bold font back to
normal in the GUI log viewer

-------------------------------------------------------------------------------
## __cylc-7.7.0 (2018-05-12)__

### Enhancements

[#2661](https://github.com/cylc/cylc-flow/pull/2661) -
 * new User Guide section on Remote Job Management
 * tidy the installation documentation
 * standardise directory structures (all docs updated accordingly):
   - deprecated `<cylc-dir>conf/` file locations:
     - site config file `<cylc-dir>etc/global.rc`
     - gcylc config example `<cylc-dir>/etc/gcylc.rc.eg`
     - site job environment init `<cylc-dir/etc/job-init-env.sh`
     - editor syntax files in `<cylc-dir>etc/syntax/`
     - bash completion script `<cylc-dir>/etc/cylc-bash-completion`
   - user `global.rc` can now go in `~/.cylc/<cylc-version>/` or `~/.cylc/`
     (the version-specific location avoid forward compatibility problems - see
     notes in `<cylc-dir>/etc/global.rc.eg`).
   - moved central cylc wrapper template to `usr/bin/cylc`
   - various developer scripts and notes moved from `<cylc-dir>/dev/` to
     `<cylc-dir>/etc/dev-bin, dev-notes, dev-suites`.
   - *the ancient `site.rc` and `user.rc` global config filename variants are
     now obsolete.*

[#2659](https://github.com/cylc/cylc-flow/pull/2659) - commands in the process pool
(event handlers, and job submit, poll and kill commands) will now be killed on
a configurable timeout if they hang, rather than tying up a member of the
finite process pool: `global.rc` default: `process pool timeout = PT10M`

[#2582](https://github.com/cylc/cylc-flow/pull/2582) - improve client/server
interface, including: `cylc message` can send multiple messages at once, with
different severities; server ignores messages from superseded job submits;
running jobs detect that the suite has been cold-started under them and will
not attempt to connect; ssh-based indirect client-server communication now
works automatically for all clients, not just messaging.

[#2582](https://github.com/cylc/cylc-flow/pull/2582),
[#2624](https://github.com/cylc/cylc-flow/pull/2624), and earlier changes: all job
host actions are now done by remote `cylc` subcommands that are compatible with
ssh whitelisting.

[#2590](https://github.com/cylc/cylc-flow/pull/2590) - replaced the fixed process
pool with direct management of individual sub-processes (for external commands
executed by the server program).

[#2561](https://github.com/cylc/cylc-flow/pull/2561) - pass resolved triggering
dependencies to `$CYLC_TASK_DEPENDENCIES` in job environments.

[#2639](https://github.com/cylc/cylc-flow/pull/2639) - date-time cycling: document
availability of 365-day (never a leap year) and 366-day (always a leap year)
calendars.

[#2597](https://github.com/cylc/cylc-flow/pull/2597) - emit a "late" event if a task
has not triggered by a user-defined real-time offset relative to cycle point.

[#2648](https://github.com/cylc/cylc-flow/pull/2648) - improve version reporting.
Note than non-standard lowercase `cylc -v` is now gone; use `cylc -V` or `cylc
--version`, with optional `--long` format to print as well as version.

[#2620](https://github.com/cylc/cylc-flow/pull/2620) - re-document the long-dated
`[special tasks]sequential` and recommend using explicit dependencies in the
graph instead.

[#2584](https://github.com/cylc/cylc-flow/pull/2584) - internal queues now release
task jobs on a FIFO (First In, First Out) basis, rather than randomly.

[#2538](https://github.com/cylc/cylc-flow/pull/2538) - remove leading whitespace
from multi-line `script` items in task definitions, for cleaner job scripts.

[#2503](https://github.com/cylc/cylc-flow/pull/2503),
[#2624](https://github.com/cylc/cylc-flow/pull/2624) - `cylc cat-log`: all remote
host actions now done by a `cylc` sub-command; and simpler command options (see
`cylc cat-log --help`; **warning: the old command options are not supported**)

### Fixes

[#2666](https://github.com/cylc/cylc-flow/pull/2666) - `cylc scan`: make default
behavior consistent with `cylc gscan`: get suite information from `~/cylc-run/`
only for the current user; and no partial matches with `-n/--name=PATTERN`
(i.e. `--name=bar` will only match the suite `bar`, not `foobar` or `barbaz`).

[#2593](https://github.com/cylc/cylc-flow/pull/2593) - fix polling after job
execution timeout (configured pre-poll delays were being ignored).

[#2656](https://github.com/cylc/cylc-flow/pull/2656) - fix suicide triggers with
multiple prerequisites in the same graph line.

[#2638](https://github.com/cylc/cylc-flow/pull/2638) - fix duplicate "failed" task
events after `cylc stop --kill`.

[#2653](https://github.com/cylc/cylc-flow/pull/2653) - tidy and correct the main `cylc
help` documentation.

[#2644](https://github.com/cylc/cylc-flow/pull/2644),
[#2646](https://github.com/cylc/cylc-flow/pull/2646) - fix some graph parsing edge
cases.

[#2649](https://github.com/cylc/cylc-flow/pull/2649) - respect suite
UTC mode when recording job submit time (database and GUI tree view).

[#2631](https://github.com/cylc/cylc-flow/pull/2631) - fix "failed" task event after
bad host select.

[#2626](https://github.com/cylc/cylc-flow/pull/2626) - `cylc gui`: fix error when
a task job completes just before "view task prerequisites" (menu) is actioned.

[#2600](https://github.com/cylc/cylc-flow/pull/2600) - correct task prerequisite
manipulation on state changes.

[#2596](https://github.com/cylc/cylc-flow/pull/2596) - fix reference to parameter
values containing `+` or `-` characters.

[#2592](https://github.com/cylc/cylc-flow/pull/2592) - permit syntax errors in edit
runs, so that the job file still gets written.

[#2579](https://github.com/cylc/cylc-flow/pull/2579) - `cylc gscan`: fix a
re-spawning error dialog.

[#2674](https://github.com/cylc/cylc-flow/pull/2674) - `cylc cat-log`: avoid leaving
orphaned tail-follow processes on job hosts.


-------------------------------------------------------------------------------
## __cylc-7.6.1 (2018-03-28)__

A collection of bug fixes made since cylc-7.6.0.

### Fixes

[#2571](https://github.com/cylc/cylc-flow/pull/2571) - `cylc gui`: fix tailing of
remote job logs from the GUI (in 7.6.0 this failed with a Python traceback).

[#2596](https://github.com/cylc/cylc-flow/pull/2596) - allow parameter values that
contain +/- characters

[#2574](https://github.com/cylc/cylc-flow/pull/2574) - `cylc gscan HOST`: show just
the owner's suites by default (at 7.6.0 this showed all suites on HOST).

[#2592](https://github.com/cylc/cylc-flow/pull/2592) - `cylc trigger --edit`:
disable job script syntax checking in edit runs (this prevented a new job
script from being written for editing).

[#2579](https://github.com/cylc/cylc-flow/pull/2579) - `cylc gscan`: fix respawning
error dialog on giving a bad regular expression (on the command line) to match
owner or suite name.

[#2606](https://github.com/cylc/cylc-flow/pull/2606) - jobs with batch system info
missing in a corrupted status file (thus not pollable) will now poll as failed
rather appear stuck as running.

[#2603](https://github.com/cylc/cylc-flow/pull/2603) - `cylc gui` (graph view): fix
possible error on inserting a nested family.

[#2602](https://github.com/cylc/cylc-flow/pull/2602) - `cylc gui` (tree view): fix
negative progress bar value (reportedly possible after manual task state
manipulations).

[#2586](https://github.com/cylc/cylc-flow/pull/2586) - `cylc gui` (tree view): fix
possible division-by-zero error in elapsed time computation.

[#2588](https://github.com/cylc/cylc-flow/pull/2588) - `cylc trigger --edit`: fix
edit runs for tasks with dynamic remote host selection.

[#2585](https://github.com/cylc/cylc-flow/pull/2585) - fix recovery from a failed
host select command.

-------------------------------------------------------------------------------
## __cylc-7.6.0 (2018-02-07)__

### Enhancements

[#2373](https://github.com/cylc/cylc-flow/pull/2373) - refactored suite server code
(for efficiency, maintainability, etc.)

[#2396](https://github.com/cylc/cylc-flow/pull/2396) - improved job polling and task
state reset:
 * allow polling of finished tasks - to confirm they really succeeded or failed
 * poll to confirm a task message that implies a state reversal - it could just
   be a delayed message
 * allow reset to submitted or running states
 * removed the "enable resurrection" setting - any task can now return from the
   dead

[#2410](https://github.com/cylc/cylc-flow/pull/2410) - new CUSTOM severity task
messages that can trigger a custom event handler

[#2420](https://github.com/cylc/cylc-flow/pull/2420) - `cylc monitor` now
reconnects automatically if its target suite gets restarted on a different port

[#2430](https://github.com/cylc/cylc-flow/pull/2430) - `cylc gscan`,
`cylc gui` - significant reduction in impact on suite server
programs

[#2433](https://github.com/cylc/cylc-flow/pull/2433) - "group" (used to group suites
in `cylc gscan`) is now defined under the suite "[[meta]]" section

[#2424](https://github.com/cylc/cylc-flow/pull/2424) - task job scripts now run in
`bash -l` (login shell) instead of explicitly sourcing your
`.profile` file. *WARNING*: if you have a
`.bash_profile` and were using `.profile` as well just for
Cylc, the latter file will now be ignored because bash gives precedence to the
former. If so, just move your Cylc settings into
`.bash_profile` or consult the Cylc User Guide for
other ways to configure the task job environment.

[#2441](https://github.com/cylc/cylc-flow/pull/2441) -
[#2458](https://github.com/cylc/cylc-flow/pull/2458) - allow more event handler
arguments:
 * batch system name and job ID
 * submit time, start time, finish time
 * user@host

[#2455](https://github.com/cylc/cylc-flow/pull/2455) - network client improvements:
 * on a failed connection, clients detect if the suite has stopped according to
   the contact file, then report it stopped and remove the contact file
 * on attempt run an already-running suite (contact file exists) print more
   information on how old the suite is and how to shut it down
 * clients running in plain HTTP protocol will no longer attempt to fetch a
   non-existent SSL certificate
 * if a contact file is loaded, always use the values in it to avoid
   conflicting host strings in SSL certificate file, etc.

[#2468](https://github.com/cylc/cylc-flow/pull/2468) - initialize task remotes
asynchronously via the multiprocessing pool, to avoid holding up suite start-up
unnecessarily. *WARNING* this introduces new remote commands: `cylc
remote-init` and `cylc remote-tidy` that will affect sites
using ssh whitelisting

[#2449](https://github.com/cylc/cylc-flow/pull/2449) -
[#2469](https://github.com/cylc/cylc-flow/pull/2469) -
[#2480](https://github.com/cylc/cylc-flow/pull/2480) -
[#2501](https://github.com/cylc/cylc-flow/pull/2501) -
[#2547](https://github.com/cylc/cylc-flow/pull/2547) -
[#2552](https://github.com/cylc/cylc-flow/pull/2552) -
[#2564](https://github.com/cylc/cylc-flow/pull/2564) -
User Guide:
 * rewrote the section on restart from state checkpoints
 * rewrote the section on suite run databases
 * new section on suite contact files
 * new section on disaster recovery
 * new section on remote monitoring and control
 * improved terminology:
   * "suite server program" instead of "suite daemon" (it's not always a daemon)
   * "severity" instead of "priority" for logging and task messaging
   * "task remote" to encompass the concept of "the account where a task job
     runs" whether under the same user account or not, on another host or not
 * documented requirements for remote access to suite-parsing and
   file-retrieval commands, including via the GUI; and clarified the same for
   suite client commands
 * documented a known bug in use of parameters in complex graph syntax (and an
   easy workaround) - see the task parameters section
 * documented kill-to-hold behavior of tasks with retries configured

[#2475](https://github.com/cylc/cylc-flow/pull/2475) - suite server program:
separate debug mode from daemonization

[#2485](https://github.com/cylc/cylc-flow/pull/2485) - export task job environment
variables on definition and before assignment, to ensure they are available to
subshells immediately - even in expressions inside subsequent variable
definitions

[#2489](https://github.com/cylc/cylc-flow/pull/2489) -
[#2557](https://github.com/cylc/cylc-flow/pull/2557) -
`cylc gscan` -
 * configurable menubar visibility at start-up
 * grouped suites now retain their grouped status once stopped

[#2515](https://github.com/cylc/cylc-flow/pull/2515) -
[#2529](https://github.com/cylc/cylc-flow/pull/2529) -
[#2517](https://github.com/cylc/cylc-flow/pull/2517) -
[#2560](https://github.com/cylc/cylc-flow/pull/2560) -
`cylc gui`
 * put prompt dialogs above all windows
 * load new-suite log files after switching to another suite via the File menu
 * graph view: reinstate the right-click menu for ghost nodes (lost at cylc-7.5.0)
 * job log files:
   * fix and document the "extra log files" setting
   * add "view in editor" support for extra log files
   * add text-editor functionality to `cylc jobscript`
   * add "preview jobscript" functionality to the GUI

[#2527](https://github.com/cylc/cylc-flow/pull/2527) -
[#2431](https://github.com/cylc/cylc-flow/pull/2431) -
[#2435](https://github.com/cylc/cylc-flow/pull/2435) -
[#2445](https://github.com/cylc/cylc-flow/pull/2445) -
[#2491](https://github.com/cylc/cylc-flow/pull/2491) -
[#2484](https://github.com/cylc/cylc-flow/pull/2484) -
[#2556](https://github.com/cylc/cylc-flow/pull/2556) -
improved parameter support:
 * allow "%d" integer format in parameter templates
 * allow out of range parameter on graph RHS
 * allow positive offset for parameter index on graph
 * allow negative integer parameters
 * allow custom templating of parameter environment variables, in addition to
   the built-in `CYLC_TASK_PARAM\_&lt;param-name&gt;`
 * allow bare parameter values as task names
 * allow explicit parameter values in "inherit" items under "[runtime]"
 * fix parameters inside (as opposed to beginning or end) of family names
 * fixed inheritance from multiple parameterized namespaces at once

[#2553](https://github.com/cylc/cylc-flow/pull/2553) - upgraded the bundled Jinja2
version to 2.10. This fixes the block scope problem introduced in the previous
version

[#2558](https://github.com/cylc/cylc-flow/pull/2558) - new options to print out JSON
format from `cylc show` and `cylc scan`

### Fixes

[#2381](https://github.com/cylc/cylc-flow/pull/2381) - validation: fail bad event
handler argument templates

[#2416](https://github.com/cylc/cylc-flow/pull/2416) - validation: print the problem
namespace in case of bad multiple inheritance

[#2426](https://github.com/cylc/cylc-flow/pull/2426) - validation: fail
non-predefined config item names (e.g. batch scheduler directives) that contain
multiple consecutive spaces (to ensure that hard-to-spot whitespace typos don't
prevent repeated items from overriding as intended)

[#2432](https://github.com/cylc/cylc-flow/pull/2432) - fixed an issue that could
cause HTTPS client failure due to SSL certificate host name mismatch

[#2434](https://github.com/cylc/cylc-flow/pull/2434) - correctly strip "at TIME"
from the end of multi-line task messages

[#2440](https://github.com/cylc/cylc-flow/pull/2440) - `cylc suite-state`
- fixed DB query of tasks with custom outputs that have not been generated yet

[#2444](https://github.com/cylc/cylc-flow/pull/2444) - added `cylc
report-timings` to main command help

[#2449](https://github.com/cylc/cylc-flow/pull/2449):
 * server suite and task URLs from suite server programs, rather than parsing
   them from the suite definition - so browsing URLs from a remote GUI now
   works
 * allow proper string templating of suite and task names in URLs; retained the
   old pseudo environment variables for backward compatibility

[#2461](https://github.com/cylc/cylc-flow/pull/2461) - fixed manual task retrigger
after an aborted edit run - this was erroneously using the edited job file

[#2462](https://github.com/cylc/cylc-flow/pull/2462) - fixed job polling for the SGE
batch scheduler

[#2464](https://github.com/cylc/cylc-flow/pull/2464) - fixed the ssh+HTTPS task
communication method (broken at cylc-7.5.0)

[#2467](https://github.com/cylc/cylc-flow/pull/2467) - fixed an error in reverse
date-time subtraction (first\_point - last\_point)

[#2474](https://github.com/cylc/cylc-flow/pull/2474) - `cylc graph` -
better handle suite parsing errors on view refresh

[#2496](https://github.com/cylc/cylc-flow/pull/2496) - ensure that broadcasted
environment variables are defined before all user-defined variables, which may
need to reference the broadcasted ones

[#2523](https://github.com/cylc/cylc-flow/pull/2523) - fixed a problem with suicide
triggers: with several used at once, tasks could go untriggered

[#2546](https://github.com/cylc/cylc-flow/pull/2546) - fixed problems with stop
point after a suite reload: do not reset an existing stop point (this is
dangerous, but it could be done before, and the stop point in the GUI status
bar would still refer to the original)

[#2562](https://github.com/cylc/cylc-flow/pull/2562) - improved advice on how to
generate an initial user config file (`global.rc`)

-------------------------------------------------------------------------------
## __cylc-7.5.0 (2017-08-29)__

### Enhancements

[#2387](https://github.com/cylc/cylc-flow/pull/2387),
[#2330](https://github.com/cylc/cylc-flow/pull/2330): New suite.rc `[meta]` sections
for suite and task metadata. These hold the existing `title`, `description`,
and `URL` items, plus arbitrary user-defined items. Metadata items can be passed
to event handlers (e.g. a site-specific task "priority" or "importance" rating
could inform an event-handler's decision on whether or not to escalate task
failures).

[#2298](https://github.com/cylc/cylc-flow/pull/2298),
[#2401](https://github.com/cylc/cylc-flow/pull/2401): New shell function
`cylc__job_abort <message>` to abort task job scripts with a custom message
that can be passed to task failed event handlers.

[#2204](https://github.com/cylc/cylc-flow/pull/2204): Remove auto-fallback to HTTP
communications, if HTTPS is not available.  Now HTTP is only used if explicitly
configured.

[#2332](https://github.com/cylc/cylc-flow/pull/2332),
[#2325](https://github.com/cylc/cylc-flow/pull/2325),
[#2321](https://github.com/cylc/cylc-flow/pull/2321),
[#2312](https://github.com/cylc/cylc-flow/pull/2312): Validation efficiency
improvements.

[#2291](https://github.com/cylc/cylc-flow/pull/2291),
[#2303](https://github.com/cylc/cylc-flow/pull/2303),
[#2322](https://github.com/cylc/cylc-flow/pull/2322): Runtime efficiency
improvements.

[#2286](https://github.com/cylc/cylc-flow/pull/2286): New command `cylc
report-timings` to generate reports of task runtime statistics.

[#2304](https://github.com/cylc/cylc-flow/pull/2304): New event handlers for general
CRITICAL events.

[#2244](https://github.com/cylc/cylc-flow/pull/2244),
[#2258](https://github.com/cylc/cylc-flow/pull/2258): Advanced syntax for excluding
multiple points from cycling sequences.

[#2407](https://github.com/cylc/cylc-flow/pull/2407): Documented exactly how Cylc
uses ssh, scp, and rsync to interact with remote job hosts.

[#2346](https://github.com/cylc/cylc-flow/pull/2346),
[#2386](https://github.com/cylc/cylc-flow/pull/2386): `cylc graph` now plots
implicit dependences as grayed-out ghost nodes.

[#2343](https://github.com/cylc/cylc-flow/pull/2343): Improved the "Running
Suites" section of the User Guide, including documentation of suite remote
control.

[#2344](https://github.com/cylc/cylc-flow/pull/2344): Attempt to access suite
service files via the filesystem first, before ssh, for other accounts on the
suite host.

[#2360](https://github.com/cylc/cylc-flow/pull/2360): Better validation of suite
parameter configuration.

[#2314](https://github.com/cylc/cylc-flow/pull/2314): In debug mode, send bash job
script xtrace output (from `set -x`) to a separate log file.

### Fixes

[#2409](https://github.com/cylc/cylc-flow/pull/2409): Fixed the `cylc spawn` command
(it was killing tasks, since cylc-7).

[#2378](https://github.com/cylc/cylc-flow/pull/2378): Fixed use of negative offsets
by the `cylc suite-state` command.

[#2364](https://github.com/cylc/cylc-flow/pull/2364): Correctly load completed custom
task outputs on restart.

[#2350](https://github.com/cylc/cylc-flow/pull/2350): Handle bad event handler
command line templates gracefully.

[#2308](https://github.com/cylc/cylc-flow/pull/2308): The parameterized task
environment variable `$CYLC_TASK_PARAM_<param>` is now guaranteed to be defined
before any use of it in the user-defined task environment section.

[#2296](https://github.com/cylc/cylc-flow/pull/2296): Prevent suites stalling after
a restart that closely follows a warm-start (now the restart, like the warm
start, ignores dependence on tasks from before the warm start point).

[#2295](https://github.com/cylc/cylc-flow/pull/2295): Fixed `cylc cat-log` "open in
editor" functionality for remote job logs.

[#2412](https://github.com/cylc/cylc-flow/pull/2412): Fixed duplication of log
messages to the old log after restart.

-------------------------------------------------------------------------------

## __cylc-7.4.0 (2017-05-16)__

Enhancements and fixes.

### Highlighted Changes

[#2260](https://github.com/cylc/cylc-flow/pull/2260): Open job logs in your text
editor, from CLI (`cylc cat-log`) or GUI.

[#2259](https://github.com/cylc/cylc-flow/pull/2259): `cylc gscan` - various
improvements: right-click menu is now for suite operations only; other items
moved to a main menubar and toolbar (which can be hidden to retain gscan's
popular minimalist look); added all suite stop options (was just the default
clean stop); task-state colour-key popup updates in-place if theme changed; new
collapse/expand-all toobar buttons.

[#2275](https://github.com/cylc/cylc-flow/pull/2275): Pass suite and task URLs to
event handlers.

[#2272](https://github.com/cylc/cylc-flow/pull/2272): Efficiency - reduce memory
footprint.

[#2157](https://github.com/cylc/cylc-flow/pull/2157):
  * internal efficiency improvements
  * allow reset of individual message outputs
  * "cylc submit" can now submit families

[#2244](https://github.com/cylc/cylc-flow/pull/2244): Graph cycling configuration:
multiple exclusion points.

[#2240](https://github.com/cylc/cylc-flow/pull/2240): Stepped integer parameters.

### Fixes

[#2269](https://github.com/cylc/cylc-flow/pull/2269): Fix auto suite-polling tasks
(i.e. inter-suite dependence graph syntax) - Broken in 7.3.0.

[#2282](https://github.com/cylc/cylc-flow/pull/2282): Fix global config processing
of boolean settings - users could not override a site True setting to False.

[#2279](https://github.com/cylc/cylc-flow/pull/2279): Bundle Jinja2 2.9.6. (up from
2.8) - fixes a known issue with Jinja2 "import with context".

[#2255](https://github.com/cylc/cylc-flow/pull/2255): Fix handling of suite script
items that contain nothing but comments.

[#2247](https://github.com/cylc/cylc-flow/pull/2247): Allow `cylc graph --help`
in the absence of an X environment.

### Other Changes

[#2270](https://github.com/cylc/cylc-flow/pull/2270): Detect and fail null tasks in
graph.

[#2257](https://github.com/cylc/cylc-flow/pull/2257): `cylc gscan` - graceful exit
via Ctrl-C.

[#2252](https://github.com/cylc/cylc-flow/pull/2252): `ssh`: add `-Y` (X Forwarding)
only if necessary.

[#2245](https://github.com/cylc/cylc-flow/pull/2245): SSL certificate: add serial
number (issue number). This allows curl, browsers, etc. to connect to
suite daemons.

[#2265](https://github.com/cylc/cylc-flow/pull/2265): `cylc gpanel` - restored
sorting of items by suite name.

[#2250](https://github.com/cylc/cylc-flow/issues/2250): Updated installation docs
for HTTPS-related requirements.

-------------------------------------------------------------------------------
## __cylc-7.3.0 (2017-04-10)__

New Suite Design Guide, plus other enhancements and fixes.

### Highlighted Changes

[#2211](https://github.com/cylc/cylc-flow/pull/2211): New comprehensive Suite Design
Guide document to replace the outdated Suite Design section in the User Guide.

[#2232](https://github.com/cylc/cylc-flow/pull/2232): `cylc gscan` GUI: stop, hold,
and release suites or groups of suites.

[#2220](https://github.com/cylc/cylc-flow/pull/2220): dummy and simulation mode improvements:
 * new `dummy-local` mode runs dummy tasks as local background jobs (allows
   dummy running other-site suites).
 * proportional run length, if tasks configure an `execution time limit`
 * single common `[simulation]` configuration section for dummy, dummy-local, and
   simulation modes.
 * dummy or simulated tasks can be made to fail at specific cycle points, and
   for first-try only, or all tries.
 * custom message outputs now work in simulation mode as well as the dummy modes.

[#2218](https://github.com/cylc/cylc-flow/pull/2218): fix error trapping in job
scripts (degraded since job file refactoring in 7.1.1)

[#2215](https://github.com/cylc/cylc-flow/pull/2215): SGE batch system support -
fixed formatting of directives with a space in the name.

### Other Notable Changes

[#2233](https://github.com/cylc/cylc-flow/pull/2233): Upgraded the built-in example
suites to cylc-7 syntax.

[#2221](https://github.com/cylc/cylc-flow/pull/2221): `cylc gui` GUI dot view - maintain
user selection during update.

[#2217](https://github.com/cylc/cylc-flow/pull/2217): `cylc gscan` GUI - fix
tracebacks emitted during suite initialization.

[#2219](https://github.com/cylc/cylc-flow/pull/2219): add `user@host` option to
`cylc monitor` an `cylc gui`. Allows suite selection at startup using `cylc
scan` output.

[#2222](https://github.com/cylc/cylc-flow/pull/2222): `cylc gui` GUI graph view -
fixed right-click "view prerequisites" sub-menu.

[#2213](https://github.com/cylc/cylc-flow/pull/2213): Record family inheritance
structure in the run database.

-------------------------------------------------------------------------------
## __cylc-7.2.1 (2017-03-23)__

Minor enhancements and fixes.

### Highlighted Changes

[#2209](https://github.com/cylc/cylc-flow/pull/2209): Fixed the `cylc gui` graph
view, broken at cylc-7.2.0.

[#2193](https://github.com/cylc/cylc-flow/pull/2193): Restored `cylc gscan`
suite-stopped status checkerboard icons, lost at cylc-7.1.1.


[#2208](https://github.com/cylc/cylc-flow/pull/2208): Use suite host name instead
of suite name in the SSL certificate "common name".

[#2206](https://github.com/cylc/cylc-flow/pull/2206): Updated User Guide
installation section.

### Other Notable Changes

[#2191](https://github.com/cylc/cylc-flow/pull/2191): Clearer task prerequisites
print-out.

[#2197](https://github.com/cylc/cylc-flow/pull/2197): Removed the bundled external
OrderedDict package.

[#2194](https://github.com/cylc/cylc-flow/pull/2194): `cylc gscan` - better handling
of suites that are still initializing.

-------------------------------------------------------------------------------
## __cylc-7.2.0 (2017-03-06)__

Minor enhancements and fixes (note mid-level version number bumped up to
reflect significant changes included in 7.1.1 - esp. job file refactoring).

### Highlighted Changes

[#2189](https://github.com/cylc/cylc-flow/pull/2189): New `assert` and
`raise` functions for handling Jinja2 errors in suites.

### Other Changes

[#2186](https://github.com/cylc/cylc-flow/pull/2186): Use lowercase local shell
variable names in new job script shell functions introduced in 7.1.1, to avoid
overriding shell built-ins such as `$HOSTNAME`.

[#2187](https://github.com/cylc/cylc-flow/pull/2187): Fixed a bug causing restart
failure in the presence of an active broadcast of a submission timeout value.

[#2183](https://github.com/cylc/cylc-flow/pull/2183): Use site-configured suite host
self-identification, if present, as hostname in the SSL certificate.

[#2182](https://github.com/cylc/cylc-flow/pull/2182): Fixed failed User Guide build
in 7.1.1.

-------------------------------------------------------------------------------
## __cylc-7.1.1 (2017-02-27)__

Minor enhancements and fixes (plus a significant change: task job file refactoring).

### Highlighted Changes

[#2141](https://github.com/cylc/cylc-flow/pull/2141): Tidier task job files:
hide error trap and messaging code, etc., in external shell functions.

[#2134](https://github.com/cylc/cylc-flow/pull/2134): Suite-state polling (e.g. for
inter-suite triggering) now automatically detects and uses the remote suite
cycle point format.

[#2128](https://github.com/cylc/cylc-flow/pull/2128): Suite-state polling
(e.g. for inter-suite triggering) now works with custom task messages.

[#2172](https://github.com/cylc/cylc-flow/pull/2172): Added a built-in Jinja2 filter
for formatting ISO8601 date-time strings.

[#2164](https://github.com/cylc/cylc-flow/pull/2164): Fixed support for Jinja2 in
site/user config files, broken at 6.11.0.

[#2153](https://github.com/cylc/cylc-flow/pull/2153): `cylc gui` - use task
`execution time limit` as the default mean elapsed time, to compute a progress
bar for the first instance of a cycling task.

[#2154](https://github.com/cylc/cylc-flow/pull/2154): `cylc gui` graph view - fixed
right-click sub-menu activation, broken at 7.1.0.

[#2158](https://github.com/cylc/cylc-flow/pull/2158): `cylc gui` graph view: fix
right-click family ungroup, broken since 7.0.0.

### Other Changes

[#2142](https://github.com/cylc/cylc-flow/pull/2142): New "select all" and "select
none" buttons in the `cylc gui` task filter dialog.

[#2163](https://github.com/cylc/cylc-flow/pull/2163): (Development) New automated
profiling test framework for comparing performance between Cylc versions.

[#2160](https://github.com/cylc/cylc-flow/pull/2160): Better suite stall detection
in the presence of clock-triggered tasks.

[#2156](https://github.com/cylc/cylc-flow/pull/2156): Fix potential division-by-zero
error in `cylc gscan`.

[#2149](https://github.com/cylc/cylc-flow/pull/2149): Fix handling of cycle point
offsets in weeks (e.g. "P1W").

[#2146](https://github.com/cylc/cylc-flow/pull/2146): Documented how to set multiple
`-l VALUE` directives in jobs submitted to PBS.

[#2129](https://github.com/cylc/cylc-flow/pull/2129): Allow initial cycle point to be
specified on the command line for all relevant commands, if not specified in the
suite definition.

[#2139](https://github.com/cylc/cylc-flow/pull/2139): Fixed error in use of
`execution time limit` in jobs submitted to Platform LSF.

[#2176](https://github.com/cylc/cylc-flow/pull/2176): `cylc gui` graph view - fixed
a bug that could cause a blank graph view window, since 7.0.0.

[#2161](https://github.com/cylc/cylc-flow/pull/2161): `gcylc gui`- disallow
insertion at cycle points that are not valid for the task (unless overridden
with `--no-check`).

-------------------------------------------------------------------------------
## __cylc-7.1.0 (2017-01-26)__

Minor enhancements and fixes.

### Highlighted Changes

[#2021](https://github.com/cylc/cylc-flow/pull/2021): New command `cylc checkpoint`
to create a named suite state checkpoint that you can restart from.

[#2124](https://github.com/cylc/cylc-flow/pull/2124): open another GUI window (to
view another suite) via the gcylc File menu.

[#2100](https://github.com/cylc/cylc-flow/pull/2100): group multiple task event
notifications into a single email over a 5 minute interval (configurable).

[#2112](https://github.com/cylc/cylc-flow/pull/2112): broadcast settings can now be
loaded (or cancelled) from a file as well as the command line.

[#2096](https://github.com/cylc/cylc-flow/pull/2096): the `cylc gscan` GUI can now
display summary states for suites owned by others.

### Other Changes

[#2126](https://github.com/cylc/cylc-flow/pull/2126): fixed occasional
misidentification of suite stall when only succeeded tasks exist just prior to
shutdown.

[#2127](https://github.com/cylc/cylc-flow/pull/2127): fixed the `cylc diff` command
(broken at 7.0.0)

[#2119](https://github.com/cylc/cylc-flow/pull/2119): fixed remote job kill after a
suite definition reload, for task proxies that exist at the time of the reload.

[#2025](https://github.com/cylc/cylc-flow/pull/2025): GUI right-click menu items can
now be selected with either mouse button 1 or 3.

[#2117](https://github.com/cylc/cylc-flow/pull/2117): improved logic for adding
`lib/cylc` to Python `sys.path` (there was one reported instance of the
system-level `cherrpy` being imported instead of the Cylc-bundled one, in
cylc-7.0.0).

[#2114](https://github.com/cylc/cylc-flow/pull/2114): documented syntax-driven line
continuation in suite graph configuration.

[#2116](https://github.com/cylc/cylc-flow/pull/2116): corrected a rare edge-case
side-effect of manual task-state reset.

[#2107](https://github.com/cylc/cylc-flow/pull/2107): `cylc insert` - disallow
insertion at cycle points that are not valid for the task (unless overridden
with `--no-check`).

[#2106](https://github.com/cylc/cylc-flow/pull/2106): fixed `cylc get-config
--python` output formatting, broken since cylc-6.6.0.

[#2097](https://github.com/cylc/cylc-flow/pull/2097): fixed a problem with task host
and owner task proxies reloaded at suite restart (could cause job poll and
kill to fail in some cases, for tasks in this category).

[#2095](https://github.com/cylc/cylc-flow/pull/2095): fixed validation of mixed
deprecated and new suite.rc syntax.

## __cylc-7.0.0 (2016-12-21)__

**cylc-7 client/server communications is not backward compatible with cylc-6.**

Note that cylc-7 bug fixes were back-ported to a series of 6.11.x releases,
for those who have not transitioned to cylc-7 yet.

### Highlighted Changes

[#1923](https://github.com/cylc/cylc-flow/pull/1923): **A new HTTPS communications
layer, replaces Pyro-3 Object RPC for all client-server communications.**
Suite daemons are now web servers!

[#2063](https://github.com/cylc/cylc-flow/pull/2063): **Removed deprecated cylc-5
syntax and features.**

[#2044](https://github.com/cylc/cylc-flow/pull/2044): Suite start-up now aborts with
a sensible message on suite configuration errors (previously this happened post
daemonization so the user had to check suite logs to see the error).

[#2067](https://github.com/cylc/cylc-flow/pull/2067): Consolidated suite service
files (passphrase, SSL files, contact file, etc.) under `.service/` in the
suite run directory; the suite registration database and port files under
`$HOME/.cylc/` are no longer used; suites can now be grouped in sub-directory
trees under the top level run directory.

[#2033](https://github.com/cylc/cylc-flow/pull/2033): Allow restart from suite state
checkpoints other than the latest (checkpoints are also recorded automatically
before and after restarts, and on reload).

[#2024](https://github.com/cylc/cylc-flow/pull/2024): `cylc gscan` now supports
collapsible suite groups via a top level suite config `group` item.
Right-click *View Column* "Group".

[#2074](https://github.com/cylc/cylc-flow/pull/2074): Task retry states and timers,
and poll timers, now persist across suite restarts. Waiting tasks are not
put in the held state before shutdown. Held tasks are not automatically
released on restart.

[#2004](https://github.com/cylc/cylc-flow/pull/2004): Task event handlers are
now continued on restart.

### Other Changes

[#2042](https://github.com/cylc/cylc-flow/pull/2042): Documented `[scheduling]spawn
to max active cycle points` (new in 6.11.0), which lets successive instances of
the same task run out of order if dependencies allow.

[#2092](https://github.com/cylc/cylc-flow/pull/2092): New command `cylc
get-suite-contact` to print suite contact information (host, port, PID, etc.)

[#2089](https://github.com/cylc/cylc-flow/pull/2089): Improved documentation on
cycling workflows and use of parameterized tasks as a proxy for cycling.

[#2021](https://github.com/cylc/cylc-flow/pull/2021): `cylc gui`: removed the
"connection failed" warning dialog that popped up on suite shutdown. This
should be obvious by the reconnection countdown timer in the info bar.

[#2023](https://github.com/cylc/cylc-flow/pull/2023): New custom event email footer
via global or suite config.

[#2013](https://github.com/cylc/cylc-flow/pull/2013): Fixed "remove task after
spawning" which since 6.9.0 would not force a waiting task to spawn its
successor.

[#2071](https://github.com/cylc/cylc-flow/pull/2071): Fix quote stripping on
`initial cycle point = "now"`.

[#2070](https://github.com/cylc/cylc-flow/pull/2070): Fix dummy mode support for
custom task outputs: they were incorrectly propagated to other tasks.

[#2065](https://github.com/cylc/cylc-flow/pull/2065): `cylc gscan` now supports
suite name filtering via a `--name` command line option.

[#2060](https://github.com/cylc/cylc-flow/pull/2060): 5-second timeout if hanging
connections are encountered during port scanning.

[#2055](https://github.com/cylc/cylc-flow/pull/2055): Task elapsed times now persist
over restarts.

[#2046](https://github.com/cylc/cylc-flow/pull/2046): Multi-task interface for `cylc
show`. Fixed *View Prerequisites* for tasks in the runahead pool.

[#2049](https://github.com/cylc/cylc-flow/pull/2049): Per-host job submission and
execution polling intervals via global/user config files.

[#2051](https://github.com/cylc/cylc-flow/pull/2051): Bundle Jinja2 2.8 with Cylc -
one less external software dependency.

[#2088](https://github.com/cylc/cylc-flow/pull/2088): Support dependence on absolute
cycle points in cycling graphs.

## __cylc-6.11.4 (2017-01-26)__

More bug fixes backported from early Cylc-7 releases.

[#2120](https://github.com/cylc/cylc-flow/pull/2120): fixed remote job kill after a
+suite definition reload, for task proxies that exist at the time of the reload.

[#2111](https://github.com/cylc/cylc-flow/pull/2111): fixed member-expansion of
complex `(FAMILY:fail-any & FAMILYI:finish-all)` graph triggers.

[#2102](https://github.com/cylc/cylc-flow/pull/2102): fixed validation of mixed
deprecated and new suite.rc syntax.

[#2098](https://github.com/cylc/cylc-flow/pull/2098): fixed a problem with task host
and owner task proxies reloaded at suite restart (could cause job poll and
kill to fail in some cases, for tasks in this category).


## __cylc-6.11.3 (2016-12-21)__

One minor bug fix on top of 6.11.2.

[#2091](https://github.com/cylc/cylc-flow/pull/2091): Since 6.11.0 use of cylc-5
special "cold start tasks" caused downstream tasks to become immortal. This
fixes the problem, but note that you should no longer be using this deprecated
feature (which will be removed from cylc-7).


## __cylc-6.11.2 (2016-10-19)__

Some minor enhancements and fixes.

### Highlighted Changes

[#2034](https://github.com/cylc/cylc-flow/pull/2034): Allow restart from checkpoints.
These are currently created before and after reloads, and on restart. (Note that
since 6.11.0 suite state dump files no longer exist).

[#2047](https://github.com/cylc/cylc-flow/pull/2047): Documented the new
"[scheduling]spawn to max active cycle points" suite configuration item,
which allows successive instances of the same task to run out of order if the
opportunity arises.

[#2048](https://github.com/cylc/cylc-flow/pull/2048): Allow "view prerequisites" for
tasks in the 'runahead' state.

[#2025](https://github.com/cylc/cylc-flow/pull/2025): Provide a configurable event
mail footer (suite or site/user configuration).

[#2032](https://github.com/cylc/cylc-flow/pull/2032): `cylc gui` -
removed the annoying warning dialog for connection failed. Take note of the
connection countdown in the status bar instead.

### Other Changes

[#2016](https://github.com/cylc/cylc-flow/pull/2016): Fixed a Python traceback
occasionally generated by the gcylc GUI log view window.

[#2018](https://github.com/cylc/cylc-flow/pull/2018): Restored the incremental
printing of dots to stdout from the `cylc suite-state` polling
command (lost at 6.11.1).

[#2014](https://github.com/cylc/cylc-flow/pull/2014): Fixed "remove after spawning".
Since 6.9.0 this would not force-spawn the successor of a waiting task.

[#2031](https://github.com/cylc/cylc-flow/pull/2031): `cylc gscan` -
fixed occasional jumping status icons introduced in 6.11.1.

[#2040](https://github.com/cylc/cylc-flow/pull/2040): Corrected documentation for
the `cylc cat-log` command (it was using the alias `cylc
log`).


## __cylc-6.11.1 (2016-09-22)__

Three minor bug fixes on top of 6.11.0:

[#2002](https://github.com/cylc/cylc-flow/pull/2002): fix a bug in the graph string
parser - if a task appears both with and without a cycle point offset in the
same conditional trigger expression (unlikely, but possible!)

[#2007](https://github.com/cylc/cylc-flow/pull/2007): fix handling of OS Error if
the user run into the limit for number of forked processes.

[#2008](https://github.com/cylc/cylc-flow/pull/2008): fix occasional traceback from
`cylc gsan`.



## __cylc-6.11.0 (2016-09-13)__

### Highlighted Changes

[#1953](https://github.com/cylc/cylc-flow/pull/1953): Parameterized tasks: generate
tasks automatically without using messy Jinja2 loops.

[#1929](https://github.com/cylc/cylc-flow/pull/1929): Under `[runtime]`:
 * New task `[[[job]]]` sub-sections unify the various batch system, job
   execution, and job polling settings (older settings deprecated).
 * A new `[[[job]]] execution time limit` setting allows cylc to:
    * automatically generate batch system time limit directives;
    * run background or at jobs with the `timeout` command;
    * poll job with configurable delays (default 1, 3, 10 minutes) after
      reaching the time limit.
 * Moved the content of the old `[event hooks]` section to a unified `[events]`
   section (older settings deprecated).

[#1884](https://github.com/cylc/cylc-flow/pull/1884): `cylc gscan` displays a new
warning icon with a tool-tip summary of recent task failures.

[#1877](https://github.com/cylc/cylc-flow/pull/1877): The `gcylc` status bar now
shows a countdown to the next suite connection attempt, and resets the
connection timer schedule if the user changes view settings.

[#1966](https://github.com/cylc/cylc-flow/pull/1966): Optionally spawn waiting tasks
out to "max active cycle points" instead of one cycle point ahead. This means
successive instances of the same task can run out of order (dependencies
allowing).  Use with caution on large suites with a lot of runahead.

[#1940](https://github.com/cylc/cylc-flow/pull/1940): Bash tab completion for cylc
commands.

### Other Changes

[#1585](https://github.com/cylc/cylc-flow/pull/1585): If a suite stalls, report any
unsatisfied task prerequisites that cannot be met.

[#1944](https://github.com/cylc/cylc-flow/pull/1944): `cylc get-config` now returns
a valid suite definition.

[#1875](https://github.com/cylc/cylc-flow/pull/1875): Enabled multiple selection in
the gcylc text tree view.

[#1900](https://github.com/cylc/cylc-flow/pull/1900): Automatically continue graph
string lines that end in (or start with) a dependency arrow.

[#1862](https://github.com/cylc/cylc-flow/pull/1862): New notation for initial and
final cycle point in graph cycling section headings.  E.g. `[[[R1/^+PT1H]]]`
means "run once, one hour after the initial cycle point"; `[[[R1/$-PT1H]]]`
means "run once, one hour before the final cycle point".

[#1928](https://github.com/cylc/cylc-flow/pull/1928): New notation for excluding a
cycle point from a recurrence expression, e.g. `[[[T00!^]]]` means
"daily at T00 after but not including the initial cycle point".

[#1958](https://github.com/cylc/cylc-flow/pull/1958): Suite daemon logging upgrade:
improved log file formatting; the log, out, and err files are now rolled over
together as soon as any one reaches the size limit.

[#1827](https://github.com/cylc/cylc-flow/pull/1827): Suite state dump files no
longer exist - the suite run DB now records all restart information.

[#1912](https://github.com/cylc/cylc-flow/pull/1912): Fixed coloured `cylc scan -c`
output (broken at 6.10.1).

[#1921](https://github.com/cylc/cylc-flow/pull/1921): Don't ignore dependencies
among tasks back-inserted prior to a warm-start cycle point.

[#1910](https://github.com/cylc/cylc-flow/pull/1910): Task job scripts now use `set
-o pipefail` to ensure that failure of any part of a shell pipeline causes a
job failure.

[#1886](https://github.com/cylc/cylc-flow/pull/1886): When a job is submitted for
the first time, any job logs with higher submit numbers will be removed (
these must have been generated by a previous suite run).

[#1946](https://github.com/cylc/cylc-flow/pull/1946): Removed annoying warnings
that "self-suicide is not recommended".

[#1889](https://github.com/cylc/cylc-flow/pull/1889): Record any unhandled task
messages (e.g. general progress messages) in the suite DB.

[#1899](https://github.com/cylc/cylc-flow/pull/1899): Custom task output messages
(for message triggers) are now automatically faked in dummy mode.

-------------------------------------------------------------------------------

## __cylc-6.10.2 (2016-06-02)__

### Highlighted Changes

[#1848](https://github.com/cylc/cylc-flow/pull/1848): Automatic stalled-suite
detection, a "stalled" event hook, and an option to abort (shutdown) if stalled.

[#1850](https://github.com/cylc/cylc-flow/pull/1850): Much reduced CPU loading in
cycling suites that have progressed far beyond their initial cycle point (cache
recent points to avoid continually iterating from the start).

[#1836](https://github.com/cylc/cylc-flow/pull/1836): New `gscan.rc` file to
configure the initial state of `cylc gpanel` and `cylc gscan` (e.g. which
columns to display).

[#1849](https://github.com/cylc/cylc-flow/pull/1849): New configuration options for
the `gcylc` GUI, e.g. to set the initial window size.


### Other Changes

[#1863](https://github.com/cylc/cylc-flow/pull/1863): Report tasks added or removed
by a suite reload.

[#1844](https://github.com/cylc/cylc-flow/pull/1844): Allow client commands from
another suite's task (these would previously load the passphrase for the parent
suite rather than the target suite).

[#1866](https://github.com/cylc/cylc-flow/pull/1866): Allow explicitly unset
intervals in cylc config files, e.g. `execution timeout = # (nothing)`.

[#1863](https://github.com/cylc/cylc-flow/pull/1863): Fixed a recent bug (since in
6.10.0) causing shutdown on reload of a suite after removing a task and its
runtime definition.

[#1864](https://github.com/cylc/cylc-flow/pull/1864): Stronger checks to prevent
users starting a second instance of a suite that is already running.

[#1869](https://github.com/cylc/cylc-flow/pull/1869): Fixed day-of-week cycling.

[#1858](https://github.com/cylc/cylc-flow/pull/1858): Fixed a recent bug (since
6.10.1) that could prevent a task at suite start-up from submitting even though
its prerequisites were satisfied.

[#1855](https://github.com/cylc/cylc-flow/pull/1855): Allow inserted tasks to be
released to the `waiting` immediately, even if the suite is currently quiet.

[#1854](https://github.com/cylc/cylc-flow/pull/1854): Restore wildcards to
allow insertion of multiple tasks at once (inadvertently disallowed at 6.10.0).

[#1853](https://github.com/cylc/cylc-flow/pull/1853): Fixed a recent bug (since
6.10.1): reset task outputs to incomplete on manually retriggering or resetting
to a pre-run state.

-------------------------------------------------------------------------------

## __cylc-6.10.1 (2016-05-17)__

### Highlighted Changes

[#1839](https://github.com/cylc/cylc-flow/pull/1839): `gcylc` - fix for occasional
locked-up blank GUI window at start-up (since 6.8.0, Jan 2016).

[#1841](https://github.com/cylc/cylc-flow/pull/1841): `gcylc` tree view - fix for
excessive CPU load when displaying large suites (since 6.10.0).

[#1838](https://github.com/cylc/cylc-flow/pull/1838): Fix for the suite timeout
event timer not resetting on task activity (since 6.10.0).

### Other Changes

[#1835](https://github.com/cylc/cylc-flow/pull/1835): Suite reload - reload all
tasks at once (previously, current active tasks were reloaded only when they
finished, which could result in reloads appearing to take a long time).

[#1833](https://github.com/cylc/cylc-flow/pull/1833): `gcylc` - initial task state
filtering configurable via the  `gcylc.rc` config file.

[#1826](https://github.com/cylc/cylc-flow/pull/1826): Prevent tasks becoming immune
to change by suite reload after being orphaned by one reload (i.e. removed from
the suite) then re-inserted after another.

[#1804](https://github.com/cylc/cylc-flow/pull/1804): PBS job name length - truncate
to 15 characters by default, but can now be configured in `global.rc` for PBS
13+, which supports longer names.

-------------------------------------------------------------------------------

## __cylc-6.10.0 (2016-05-04)__

### Highlighted Changes

[#1769](https://github.com/cylc/cylc-flow/pull/1769),
[#1809](https://github.com/cylc/cylc-flow/pull/1809),
[#1810](https://github.com/cylc/cylc-flow/pull/1810),
[#1811](https://github.com/cylc/cylc-flow/pull/1811),
[#1812](https://github.com/cylc/cylc-flow/pull/1812),
[#1813](https://github.com/cylc/cylc-flow/pull/1813),
[#1819](https://github.com/cylc/cylc-flow/pull/1819): Suite daemon efficiency
and memory footprint - significant improvements!

[#1777](https://github.com/cylc/cylc-flow/pull/1777): Faster validation of
suites with large inter-dependent families.  See also
[#1791](https://github.com/cylc/cylc-flow/pull/1791).

[#1743](https://github.com/cylc/cylc-flow/pull/1743): Improved event handling:
flexible handlers, built-in email handlers, execute event handlers
asynchronously, general suite event handlers.

[#1729](https://github.com/cylc/cylc-flow/pull/1729): `gcylc` - The *File -> Open*
dialog can now connect to suites running on other scanned hosts.

[#1821](https://github.com/cylc/cylc-flow/pull/1821): Right-click on a cycle-point
in the `gcylc` text tree view to operate on all tasks at that cycle point.

### Other Changes

[#1714](https://github.com/cylc/cylc-flow/pull/1714): Further improvements to Jinja2
error reporting.

[#1755](https://github.com/cylc/cylc-flow/pull/1755): Pyro-3.16 is now packaged with
with cylc and has been modified to reduce the overhead of repeated calls to
`socket.gethost*`. We will eventually replace it with a new client/server
communications layer.

[#1807](https://github.com/cylc/cylc-flow/pull/1807): Dropped support for
_detaching_ (or _manual completion_) tasks.

[#1805](https://github.com/cylc/cylc-flow/pull/1805): `gcylc` - corrected the suite
hold/release button state during  active suite reloads.

[#1802](https://github.com/cylc/cylc-flow/pull/1802): Do not unregister running
suites or assume that the argument of `cylc unregister` is a pattern.

[#1800](https://github.com/cylc/cylc-flow/pull/1800): Print a sensible error message
for a suite graph section with a zero-width cycling interval.

[#1791](https://github.com/cylc/cylc-flow/pull/1791): Documented how to write suites
with efficient inter-family triggering.

[#1789](https://github.com/cylc/cylc-flow/pull/1789): Fixed a bug causing high CPU
load in large suites with `queued` tasks present.

[#1788](https://github.com/cylc/cylc-flow/pull/1788): Fixed a bug that could
occasionally result in missing entries in suite run databases.

[#1784](https://github.com/cylc/cylc-flow/pull/1784): Corrected and improved the
advice printed at start-up on how to see if a suite is still running.

[#1781](https://github.com/cylc/cylc-flow/pull/1781): Fixed a bug that could disable
the right-click menu for some tasks after enabling a filter.

[#1768](https://github.com/cylc/cylc-flow/pull/1768): Client commands like `cylc
broadcast` can now be invoked by tasks on hosts that do not share a
filesystem with the suite host.

[#1763](https://github.com/cylc/cylc-flow/pull/1763): Remote tasks now load
the right suite passphrase even if a locally registered suite has
the same name.

[#1762](https://github.com/cylc/cylc-flow/pull/1762): Fixed polling of jobs
submitted to loadleveler (broken since 6.8.1).

[#1816](https://github.com/cylc/cylc-flow/pull/1816),
[#1779](https://github.com/cylc/cylc-flow/pull/1779): Allow task names that contain
family names after a hyphen.

-------------------------------------------------------------------------------

#### For changes prior to cylc-6.10.0 see doc/changes.html in the cylc source tree.<|MERGE_RESOLUTION|>--- conflicted
+++ resolved
@@ -87,13 +87,11 @@
 [#4389](https://github.com/cylc/cylc-flow/pull/4389) - the `flow.cylc.processed`
 (previously called `suite.rc.processed`) is now stored in `log/flow-config/`.
 
-<<<<<<< HEAD
 [#4423](https://github.com/cylc/cylc-flow/pull/4423) - Only changes to the
 workflow directory are recorded by `log/version`.
-=======
+
 [#4404](https://github.com/cylc/cylc-flow/pull/4404) - The Cylc Graph section
 now accepts ``&`` and ``|`` as valid line breaks in the same way as ``=>``.
->>>>>>> 0d698231
 
 ### Fixes
 
