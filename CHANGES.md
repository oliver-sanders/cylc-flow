--- conflicted
+++ resolved
@@ -178,16 +178,14 @@
 restarts, and reloads).  Impact of the speedup is most noticeable when dealing
 with suite configurations that contain tasks with many task outputs.
 
-<<<<<<< HEAD
 [#3358](https://github.com/cylc/cylc-flow/pull/3358) - on submitting jobs to
 SLURM or LSF, the job names will now follow the pattern `task.cycle.suite`
 (instead of `suite.task.cycle`), for consistency with jobs on PBS.
-=======
+
 [#3356](https://github.com/cylc/cylc-flow/pull/3356) - default job name length
 maximum for PBS is now 236 characters (i.e. assuming PBS 13 or newer). If you
 are still using PBS 12 or older, you should add a site configuration to
 restrict it to 15 characters.
->>>>>>> 0d8a299a
 
 ### Fixes
 
