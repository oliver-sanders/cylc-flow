name: cylc-dev
channels:
  - conda-forge
dependencies:
  - ansimarkup >=1.0.0
  - async-timeout>=3.0.0
  - colorama >=0.4,<1.0
  - graphene >=2.1,<3
  - graphviz  # for static graphing
  # Note: can't pin jinja2 any higher than this until we give up on Cylc 7 back-compat
  - jinja2 >=3.0,<3.1
  - metomi-isodatetime >=1!3.0.0, <1!3.1.0
  # Constrain protobuf version for compatible Scheduler-UIS comms across hosts
  - protobuf >=4.21.2,<4.22.0
  - psutil >=5.6.0
  - python
<<<<<<< HEAD
  - pyzmq >=22,<23
  - setuptools >=49
=======
  - pyzmq >=22
  - setuptools >=49, <67
>>>>>>> 8acb8e75
  - importlib_metadata # [py<3.8]
  - urwid >=2,<3
  - tomli >=2 # [py<3.11]

# optional dependencies
  #- empy >=3.3,<3.4
  #- pandas >=1.0,<2
  #- pympler
  #- matplotlib-base
  #- sqlparse<|MERGE_RESOLUTION|>--- conflicted
+++ resolved
@@ -14,13 +14,8 @@
   - protobuf >=4.21.2,<4.22.0
   - psutil >=5.6.0
   - python
-<<<<<<< HEAD
-  - pyzmq >=22,<23
+  - pyzmq >=22
   - setuptools >=49
-=======
-  - pyzmq >=22
-  - setuptools >=49, <67
->>>>>>> 8acb8e75
   - importlib_metadata # [py<3.8]
   - urwid >=2,<3
   - tomli >=2 # [py<3.11]
