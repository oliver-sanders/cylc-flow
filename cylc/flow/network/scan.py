# THIS FILE IS PART OF THE CYLC SUITE ENGINE.
# Copyright (C) NIWA & British Crown (Met Office) & Contributors.
#
# This program is free software: you can redistribute it and/or modify
# it under the terms of the GNU General Public License as published by
# the Free Software Foundation, either version 3 of the License, or
# (at your option) any later version.
#
# This program is distributed in the hope that it will be useful,
# but WITHOUT ANY WARRANTY; without even the implied warranty of
# MERCHANTABILITY or FITNESS FOR A PARTICULAR PURPOSE.  See the
# GNU General Public License for more details.
#
# You should have received a copy of the GNU General Public License
# along with this program.  If not, see <http://www.gnu.org/licenses/>.
"""Port scan utilities."""

import asyncio
import os
from pwd import getpwall
import re
import sys
import socket
from cylc.flow import LOG

from cylc.flow.cfgspec.glbl_cfg import glbl_cfg
from cylc.flow.exceptions import SuiteServiceFileError
import cylc.flow.flags
from cylc.flow.hostuserutil import is_remote_host, get_host_ip_by_name
from cylc.flow.network.client import (
    SuiteRuntimeClient, ClientError, ClientTimeout)
from cylc.flow.suite_files import (
    ContactFileFields,
    SuiteFiles,
    load_contact_file,
    get_suite_title,
    get_suite_source_dir
)
from cylc.flow.platform_lookup import forward_lookup

DEBUG_DELIM = '\n' + ' ' * 4
INACTIVITY_TIMEOUT = 10.0
MSG_QUIT = "QUIT"
MSG_TIMEOUT = "TIMEOUT"
SLEEP_INTERVAL = 0.01


def async_map(coroutine, iterator):
    """Map iterator iterator onto a coroutine.

    * Yields results in order as and when they are ready.
    * Slow workers can block.

    Args:
        coroutine (asyncio.coroutine):
            I.E. an async function.
        iterator (iter):
            Should yield tuples to be passed into the coroutine.

    Yields:
        list - List of results.

    Example:
        >>> async def square(number): return number ** 2
        >>> generator = async_map(square, ((i,) for i in range(5)))
        >>> list(generator)
        [0, 1, 4, 9, 16]

    """
    loop = asyncio.get_event_loop()

    awaiting = []
    for ind, args in enumerate(iterator):
        task = loop.create_task(coroutine(*args))
        task.ind = ind
        awaiting.append(task)

    index = 0
    completed_tasks = {}
    while awaiting:
        completed, awaiting = loop.run_until_complete(
            asyncio.wait(awaiting, return_when=asyncio.FIRST_COMPLETED))
        completed_tasks.update({t.ind: t.result() for t in completed})

        while completed_tasks:
            if index in completed_tasks:
                yield completed_tasks.pop(index)
                index += 1
            else:
                break


def async_unordered_map(coroutine, iterator):
    """Map iterator iterator onto a coroutine.

    Args:
        coroutine (asyncio.coroutine):
            I.E. an async function.
        iterator (iter):
            Should yield tuples to be passed into the coroutine.

    Yields:
        tuple - (args, result)

    Example:
        >>> async def square(number): return number ** 2
        >>> generator = async_unordered_map(square, ((i,) for i in range(5)))
        >>> sorted(list(generator))
        [((0,), 0), ((1,), 1), ((2,), 4), ((3,), 9), ((4,), 16)]

    """
    loop = asyncio.get_event_loop()

    awaiting = []
    for args in iterator:
        task = loop.create_task(coroutine(*args))
        task.args = args
        awaiting.append(task)

    while awaiting:
        completed, awaiting = loop.run_until_complete(
            asyncio.wait(awaiting, return_when=asyncio.FIRST_COMPLETED))
        for task in completed:
            yield (task.args, task.result())


def scan_many(items, methods=None, timeout=None, ordered=False):
    """Call "identify" method of suites on many host:port.

    Args:
        items (list):
            list of 'host' string or ('host', port, pub_port, api)
            tuple to scan.
        methods (list): list of 'method' string to be executed when scanning.
        timeout (float): connection timeout, default is CONNECT_TIMEOUT.
        ordered (bool): whether to scan items in order or not (default).

    Return:
        list: [(host, port, identify_result), ...]

    """
    args = ((reg, host, port, pub_port, api, timeout, methods)
            for reg, host, port, pub_port, api in items)

    if ordered:
        yield from async_map(scan_one, args)
    else:
        yield from (
            result for _, result in async_unordered_map(scan_one, args))


async def scan_one(reg, host, port, pub_port, api, timeout=None, methods=None):
    """Connect to and identify workflow server if possible.

    Args:
        reg (str): Registered name of workflow.
        host (str): Workflow host.
        port (int): Workflow server port.
        pub_port (int): Workflow publisher port.
        api (str): Workflow API version.
        timeout (float, optional): Client socket receiver timeout.
        methods (list): List of methods/endpoints to request.

    Returns:
        tuple: (reg, host, port, pub_port, result)

    """
    if not methods:
        methods = ['identify']

    if is_remote_host(host):
        try:
            host = get_host_ip_by_name(host)  # IP reduces DNS traffic
        except socket.error as exc:
            if cylc.flow.flags.debug:
                raise
            sys.stderr.write("ERROR: %s: %s\n" % (exc, host))
            return (reg, host, port, pub_port, api, None)

    # NOTE: Connect to the suite by host:port, this was the
    #       SuiteRuntimeClient will not attempt to check the contact file
    #       which would be unnecessary as we have already done so.
    # NOTE: This part of the scan *is* IO blocking.
    client = SuiteRuntimeClient(reg, host=host, port=port, timeout=timeout)

    result = {}
    for method in methods:
        # work our way up the chain of identity methods, extract as much
        # information as we can before the suite rejects us
        try:
            msg = await client.async_request(method)
        except ClientTimeout as exc:
            LOG.exception(
                "Timeout: name:%s, host:%s, port:%s", reg, host, port)
            return (reg, host, port, pub_port, api, MSG_TIMEOUT)
        except ClientError as exc:
            LOG.exception("ClientError")
            return (reg, host, port, pub_port, api, result or None)
        else:
            result.update(msg)
    return (reg, host, port, pub_port, api, result)


def re_compile_filters(patterns_owner=None, patterns_name=None):
    """Compile regexp for suite owner and suite name scan filters.

    Arguments:
        patterns_owner (list): List of suite owner patterns
        patterns_name (list): List of suite name patterns

    Returns (tuple):
        A 2-element tuple in the form (cre_owner, cre_name). Either or both
        element can be None to allow for the default scan behaviour.
    """
    cres = {'owner': None, 'name': None}
    for label, items in [('owner', patterns_owner), ('name', patterns_name)]:
        if items:
            cres[label] = r'\A(?:' + r')|(?:'.join(items) + r')\Z'
            try:
                cres[label] = re.compile(cres[label])
            except re.error:
                raise ValueError(r'%s=%s: bad regexp' % (label, items))
    return (cres['owner'], cres['name'])


def get_scan_items_from_fs(
        owner_pattern=None, reg_pattern=None, active_only=True):
    """Scrape list of suites from the filesystem.

    Walk users' "~/cylc-run/" to get (host, port) from ".service/contact" for
    active, or all (active plus registered but dormant), suites.
    Note suites run in cylc 7 or less will only be returned as LOG.info
    statement.

    Yields:
        tuple - (reg, host, port, pub_port, api)

    """
    # TODO RM after rebasing onto Oliver's Branch
    # if owner_pattern is None:
        # Run directory of current user only
    # else:
    #     # Run directory of all users matching "owner_pattern".
    #     # But skip those with /nologin or /false shells
    #     run_dirs = []
    #     skips = ('/false', '/nologin')
    #     for pwent in getpwall():
    #         if any(pwent.pw_shell.endswith(s) for s in skips):
    #             continue
    #         if owner_pattern.match(pwent.pw_name):
    #             run_dirs.append((
    #                 glbl_cfg().get_host_item(
    #                     'run directory',
    #                     owner=pwent.pw_name,
    #                     owner_home=pwent.pw_dir),
    #                 pwent.pw_name))
    if cylc.flow.flags.debug:
        sys.stderr.write('Listing suites:%s%s\n' % (
            DEBUG_DELIM, DEBUG_DELIM.join(item[1] for item in run_dirs if
                                          item[1] is not None)))
    run_d = forward_lookup()['run directory']
    for dirpath, dnames, _ in os.walk(run_d, followlinks=True):
        # Always descend for top directory, but
        # don't descend further if it has a .service/ or log/ dir
        if dirpath != run_d and (
                SuiteFiles.Service.DIRNAME
                in dnames or 'log' in dnames):
            dnames[:] = []

        # Filter suites by name
        reg = os.path.relpath(dirpath, run_d)
        if reg_pattern and not reg_pattern.match(reg):
            continue

        # Choose only suites with .service and matching filter
        if active_only:
            try:
                contact_data = load_contact_file(
                    reg)
            except (SuiteServiceFileError, IOError, TypeError, ValueError):
                continue
<<<<<<< HEAD
            yield (
                reg,
                contact_data[ContactFileFields.HOST],
                contact_data[ContactFileFields.PORT],
                contact_data[ContactFileFields.PUBLISH_PORT],
                contact_data[ContactFileFields.API]
            )
        else:
            try:
                source_dir = get_suite_source_dir(reg)
                title = get_suite_title(reg)
            except (SuiteServiceFileError, IOError):
                continue
            yield (
                reg,
                source_dir,
                title
            )
=======

            # Choose only suites with .service and matching filter
            if active_only:
                # Skip suites running with cylc version < 8 (these suites
                # do not have PUBLISH_PORT field)
                try:
                    contact_data = load_contact_file(reg, owner)
                except (SuiteServiceFileError, IOError, TypeError) as exc:
                    LOG.debug(f"Error loading contact file for: {reg}")
                    continue
                try:
                    cylc_version = contact_data[ContactFileFields.VERSION]
                    major_version = int(cylc_version.split(".", 1)[0])
                    if (major_version < 8):
                        LOG.info(f"Omitting \"{reg}\" (cylc-{cylc_version})")
                        continue
                except Exception as exc:
                    LOG.debug(
                        f"Error getting version from contact file: {exc}")
                    continue
                yield (
                    reg,
                    contact_data[ContactFileFields.HOST],
                    contact_data[ContactFileFields.PORT],
                    contact_data[ContactFileFields.PUBLISH_PORT],
                    contact_data[ContactFileFields.API]
                )
            else:
                try:
                    source_dir = get_suite_source_dir(reg)
                    title = get_suite_title(reg)
                except (SuiteServiceFileError, IOError):
                    continue
                yield (
                    reg,
                    source_dir,
                    title
                )
>>>>>>> ee4c303c
<|MERGE_RESOLUTION|>--- conflicted
+++ resolved
@@ -279,26 +279,6 @@
                     reg)
             except (SuiteServiceFileError, IOError, TypeError, ValueError):
                 continue
-<<<<<<< HEAD
-            yield (
-                reg,
-                contact_data[ContactFileFields.HOST],
-                contact_data[ContactFileFields.PORT],
-                contact_data[ContactFileFields.PUBLISH_PORT],
-                contact_data[ContactFileFields.API]
-            )
-        else:
-            try:
-                source_dir = get_suite_source_dir(reg)
-                title = get_suite_title(reg)
-            except (SuiteServiceFileError, IOError):
-                continue
-            yield (
-                reg,
-                source_dir,
-                title
-            )
-=======
 
             # Choose only suites with .service and matching filter
             if active_only:
@@ -336,5 +316,4 @@
                     reg,
                     source_dir,
                     title
-                )
->>>>>>> ee4c303c
+                )