# THIS FILE IS PART OF THE CYLC WORKFLOW ENGINE.
# Copyright (C) NIWA & British Crown (Met Office) & Contributors.
#
# This program is free software: you can redistribute it and/or modify
# it under the terms of the GNU General Public License as published by
# the Free Software Foundation, either version 3 of the License, or
# (at your option) any later version.
#
# This program is distributed in the hope that it will be useful,
# but WITHOUT ANY WARRANTY; without even the implied warranty of
# MERCHANTABILITY or FITNESS FOR A PARTICULAR PURPOSE.  See the
# GNU General Public License for more details.
#
# You should have received a copy of the GNU General Public License
# along with this program.  If not, see <http://www.gnu.org/licenses/>.

from contextlib import suppress
from enum import Enum
import json
import re
from copy import deepcopy
from time import time
<<<<<<< HEAD
from typing import Any, Dict, Optional, Tuple, TYPE_CHECKING
=======
from typing import Any, Dict, List, Optional, Tuple, Callable, TYPE_CHECKING
>>>>>>> a7cf51ba

from cylc.flow import LOG
from cylc.flow.exceptions import XtriggerConfigError
import cylc.flow.flags
from cylc.flow.hostuserutil import get_user
from cylc.flow.subprocpool import get_func
from cylc.flow.xtriggers.wall_clock import wall_clock
from cylc.flow.subprocpool import (
    SubProcPool,
    get_func,
)

if TYPE_CHECKING:
    from cylc.flow.broadcast_mgr import BroadcastMgr
    from cylc.flow.data_store_mgr import DataStoreMgr
    from cylc.flow.subprocctx import SubFuncContext
<<<<<<< HEAD
    from cylc.flow.subprocpool import SubProcPool
    from cylc.flow.task_proxy import TaskProxy
    from cylc.flow.workflow_db_mgr import WorkflowDatabaseManager
=======
    from cylc.flow.task_proxy import TaskProxy
>>>>>>> a7cf51ba


class TemplateVariables(Enum):
    """Templates variables for string replacement in xtrigger functions.

    The following string templates are available for use, if the trigger
    function needs any of this information, in function arguments in the
    workflow configuration.

    .. code-block:: cylc

       [scheduling]
           initial cycle point = now
           [[xtriggers]]
               my_xtrigger = my_xtrigger_fcn('%(workflow)', '%(point)')

    For an explanation of the substitution syntax, see
    `String Formatting Operations in the Python documentation
    <https://docs.python.org/3/library/stdtypes.html
    #printf-style-string-formatting>`_.

    """

    CyclePoint = 'point'
    """The cycle point of the dependent task."""

    DebugMode = 'debug'
    """True if Cylc is being run in debug mode (--debug, -vv)."""

    RunDir = 'workflow_run_dir'
    """The path to the workflow run directory."""

    ShareDir = 'workflow_share_dir'
    """The path to the workflow share directory."""

    TaskID = 'id'
    """The ID of the dependent task."""

    TaskName = 'name'
    """The name of the dependent task."""

    UserName = 'user_name'
    """The user account under which the workflow is being run."""

    Workflow = 'workflow'
    """The workflow ID."""

    # BACK COMPAT: workflow_name deprecated
    # url:
    #     TODO
    # from:
    #     Cylc 8
    # remove at:
    #     Cylc 8.x
    WorkflowName = 'workflow_name'
    """The workflow ID.

    .. deprecated:: 8.0.0

       Use ``workflow`` instead.
    """

    # BACK COMPAT: suite_name deprecated
    # url:
    #     TODO
    # from:
    #     Cylc 8
    # remove at:
    #     Cylc 8.x
    SuiteName = 'suite_name'
    """The workflow ID.

    .. deprecated:: 8.0.0

       Use ``workflow`` instead.
    """

    # BACK COMPAT: suite_run_dir deprecated
    # url:
    #     TODO
    # from:
    #     Cylc 8
    # remove at:
    #     Cylc 8.x
    SuiteRunDir = 'suite_run_dir'
    """The path to the workflow run directory.

    .. deprecated:: 8.0.0

       Use ``workflow_run_dir`` instead.
    """

    # BACK COMPAT: suite_share_dir deprecated
    # url:
    #     TODO
    # from:
    #     Cylc 8
    # remove at:
    #     Cylc 8.x
    SuiteShareDir = 'suite_share_dir'
    """The path to the workflow share directory.

    .. deprecated:: 8.0.0

       Use ``workflow_share_dir`` instead.
    """


# Extract 'foo' from string templates '%(foo)s', avoiding '%%' escaping
# ('%%(foo)s` is not a string template).
RE_STR_TMPL = re.compile(r'(?<!%)%\(([\w]+)\)s')


class XtriggerManager:
    """Manage clock triggers and xtrigger functions.

    # Example:
    [scheduling]
        [[xtriggers]]
            clock_0 = wall_clock()  # offset PT0H
            clock_1 = wall_clock(offset=PT1H)
                 # or wall_clock(PT1H)
            workflow_x = workflow_state(workflow=other,
                                  point=%(task_cycle_point)s):PT30S
        [[graph]]
            PT1H = '''
                @clock_1 & @workflow_x => foo & bar
                @wall_clock = baz  # pre-defined zero-offset clock
            '''

    Task proxies only store xtriggers labels: clock_0, workflow_x, etc. above.
    These are mapped to the defined function calls. Dependence on xtriggers
    is satisfied by calling these functions asynchronously in the task pool
    (except clock triggers which are called synchronously as they're quick).

    A unique call is defined by a unique function call signature, i.e. the
    function name and all arguments. So workflow_x above defines a different
    xtrigger for each cycle point. A new call will not be made before the
    previous one has returned via the xtrigger callback. The interval (in
    "name(args):INTVL") determines frequency of calls (default PT10S).

    Delete satisfied xtriggers no longer needed by any current tasks.

    Clock triggers are treated separately and called synchronously in the main
    process, because they are guaranteed to be quick (but they are still
    managed uniquely - i.e. many tasks depending on the same clock trigger
    (with same offset from cycle point) get satisfied by the same call.

    Args:
        workflow: workflow name
        user: workflow owner
        workflow_db_mgr: the DB Manager
        broadcast_mgr: the Broadcast Manager
        proc_pool: pool of Subprocesses
        workflow_run_dir: workflow run directory
        workflow_share_dir: workflow share directory

    """

    def __init__(
        self,
        workflow: str,
        broadcast_mgr: 'BroadcastMgr',
<<<<<<< HEAD
        workflow_db_mgr: 'WorkflowDatabaseManager',
        data_store_mgr: 'DataStoreMgr',
        proc_pool: 'SubProcPool',
=======
        data_store_mgr: 'DataStoreMgr',
        proc_pool: SubProcPool,
>>>>>>> a7cf51ba
        user: Optional[str] = None,
        workflow_run_dir: Optional[str] = None,
        workflow_share_dir: Optional[str] = None,
    ):
        # Workflow function and clock triggers by label.
        self.functx_map: 'Dict[str, SubFuncContext]' = {}
        # When next to call a function, by signature.
        self.t_next_call: dict = {}
        # Satisfied triggers and their function results, by signature.
        self.sat_xtrig: dict = {}
        # Signatures of active functions (waiting on callback).
        self.active: list = []

        self.workflow_run_dir = workflow_run_dir

        # For function arg templating.
        if not user:
            user = get_user()
        self.farg_templ: Dict[str, Any] = {
            TemplateVariables.Workflow.value: workflow,
            TemplateVariables.UserName.value: user,
            TemplateVariables.RunDir.value: workflow_run_dir,
            TemplateVariables.ShareDir.value: workflow_share_dir,
            TemplateVariables.DebugMode.value: cylc.flow.flags.verbosity > 1,
            # deprecated
            TemplateVariables.WorkflowName.value: workflow,
            TemplateVariables.SuiteName.value: workflow,
            TemplateVariables.SuiteRunDir.value: workflow,
            TemplateVariables.SuiteShareDir.value: workflow,
        }

        self.proc_pool = proc_pool
        self.workflow_db_mgr = workflow_db_mgr
        self.broadcast_mgr = broadcast_mgr
        self.data_store_mgr = data_store_mgr
        self.do_housekeeping = False

    @staticmethod
    def validate_xtrigger(
<<<<<<< HEAD
        label: str, fctx: 'SubFuncContext', fdir: str
=======
        label: str,
        fctx: 'SubFuncContext',
        fdir: str,
>>>>>>> a7cf51ba
    ) -> None:
        """Validate an Xtrigger function.

        Args:
            label: xtrigger label
            fctx: function context
            fdir: function directory

        Raises:
            XtriggerConfigError:
                * If the function module was not found.
                * If the function was not found in the xtrigger module.
                * If the function is not callable.
                * If any string template in the function context
                  arguments are not present in the expected template values.

        """
        fname: str = fctx.func_name
        try:
            func = get_func(fname, fdir)
        except ImportError:
            raise XtriggerConfigError(
                label,
                fname,
                f"xtrigger module '{fname}' not found",
            )
        except AttributeError:
            raise XtriggerConfigError(
                label,
                fname,
                f"'{fname}' not found in xtrigger module '{fname}'",
            )
        if not callable(func):
            raise XtriggerConfigError(
                label,
                fname,
                f"'{fname}' not callable in xtrigger module '{fname}'",
            )

        # Check any string templates in the function arg values (note this
        # won't catch bad task-specific values - which are added dynamically).
        template_vars = set()
        for argv in fctx.func_args + list(fctx.func_kwargs.values()):
            if not isinstance(argv, str):
                # Not a string arg.
                continue

            # check template variables are valid
            for match in RE_STR_TMPL.findall(argv):
                try:
                    template_vars.add(TemplateVariables(match))
                except ValueError:
                    raise XtriggerConfigError(
                        label,
                        fname,
                        f"Illegal template in xtrigger: {match}",
                    )

        # check for deprecated template variables
        deprecated_variables = template_vars & {
            TemplateVariables.WorkflowName,
            TemplateVariables.SuiteName,
            TemplateVariables.SuiteRunDir,
            TemplateVariables.SuiteShareDir,
        }
        if deprecated_variables:
            LOG.warning(
                f'Xtrigger "{label}" uses deprecated template variables:'
                f' {", ".join(t.value for t in deprecated_variables)}'
            )

    def add_trig(self, label: str, fctx: 'SubFuncContext', fdir: str) -> None:
        """Add a new xtrigger function.

        Check the xtrigger function exists here (e.g. during validation).
        Args:
            label: xtrigger label
            fctx: function context
            fdir: function module directory
        """
        self.validate_xtrigger(label, fctx, fdir)
        self.functx_map[label] = fctx

    def mutate_trig(self, label, kwargs):
        self.functx_map[label].func_kwargs.update(kwargs)

    def load_xtrigger_for_restart(self, row_idx: int, row: Tuple[str, str]):
        """Load satisfied xtrigger results from workflow DB.

        Args:
            row_idx (int): row index (used for logging)
            row (Tuple[str, str]): tuple with the signature and results (json)
        Raises:
            ValueError: if the row cannot be parsed as JSON
        """
        if row_idx == 0:
            LOG.info("LOADING satisfied xtriggers")
        sig, results = row
        self.sat_xtrig[sig] = json.loads(results)

    def _get_xtrigs(self, itask: 'TaskProxy', unsat_only: bool = False,
                    sigs_only: bool = False):
        """(Internal helper method.)

        Args:
            itask (TaskProxy): TaskProxy
            unsat_only (bool): whether to retrieve only unsatisfied xtriggers
                or not
            sigs_only (bool): whether to append only the function signature
                or not
        Returns:
            List[Union[str, Tuple[str, str, SubFuncContext, bool]]]: a list
                with either signature (if sigs_only True) or with tuples of
                label, signature, function context, and flag for satisfied.
        """
        res = []
        for label, satisfied in itask.state.xtriggers.items():
            if unsat_only and satisfied:
                continue
            ctx = self.get_xtrig_ctx(itask, label)
            sig = ctx.get_signature()
            if sigs_only:
                res.append(sig)
            else:
                res.append((label, sig, ctx, satisfied))
        return res

    def get_xtrig_ctx(
<<<<<<< HEAD
        self, itask: 'TaskProxy', label: str
=======
        self,
        itask: 'TaskProxy',
        label: str,
>>>>>>> a7cf51ba
    ) -> 'SubFuncContext':
        """Get a real function context from the template.

        Args:
            itask: task proxy
            label: xtrigger label
        Returns:
            function context
        """
        farg_templ = {
            TemplateVariables.CyclePoint.value: str(itask.point),
            TemplateVariables.TaskName.value: str(itask.tdef.name),
            TemplateVariables.TaskID.value: str(itask.identity)
        }
        farg_templ.update(self.farg_templ)
        ctx = deepcopy(self.functx_map[label])

        args = []
        kwargs = {}
        if ctx.func_name == "wall_clock":
            if "trigger_time" in ctx.func_kwargs:
                # Internal (retry timer): trigger_time already set.
                kwargs["trigger_time"] = ctx.func_kwargs["trigger_time"]
            elif "offset" in ctx.func_kwargs:  # noqa: SIM106
                # External (clock xtrigger): convert offset to trigger_time.
                # Datetime cycling only.
                kwargs["trigger_time"] = itask.get_clock_trigger_time(
                    itask.point,
                    ctx.func_kwargs["offset"]
                )
            else:
                # Should not happen!
                raise ValueError(
                    "wall_clock function kwargs needs trigger time or offset"
                )
        else:
            # Other xtrig functions: substitute template values.
            for val in ctx.func_args:
                with suppress(TypeError):
                    val = val % farg_templ
                args.append(val)
            for key, val in ctx.func_kwargs.items():
                with suppress(TypeError):
                    val = val % farg_templ
                kwargs[key] = val
        ctx.func_args = args
        ctx.func_kwargs = kwargs

        ctx.update_command(self.workflow_run_dir)
        return ctx

    def call_xtriggers_async(self, itask: 'TaskProxy'):
        """Call itask's xtrigger functions via the process pool...

        ...if previous call not still in-process and retry period is up.

        Args:
            itask: task proxy to check.
        """
        for label, sig, ctx, _ in self._get_xtrigs(itask, unsat_only=True):
            # Special case: quick synchronous clock check:
            if sig.startswith("wall_clock"):
                if sig in self.sat_xtrig:
                    # Already satisfied, just update the task
                    itask.state.xtriggers[label] = True
                elif wall_clock(*ctx.func_args, **ctx.func_kwargs):
                    # Newly satisfied
                    itask.state.xtriggers[label] = True
                    self.sat_xtrig[sig] = {}
                    self.data_store_mgr.delta_task_xtrigger(sig, True)
                    self.workflow_db_mgr.put_xtriggers({sig: {}})
                    LOG.info('xtrigger satisfied: %s = %s', label, sig)
                    self.do_housekeeping = True
                continue
            # General case: potentially slow asynchronous function call.
            if sig in self.sat_xtrig:
                # Already satisfied, just update the task
                if not itask.state.xtriggers[label]:
                    itask.state.xtriggers[label] = True
                    res = {}
                    for key, val in self.sat_xtrig[sig].items():
                        res["%s_%s" % (label, key)] = val
                    if res:
                        xtrigger_env = [{'environment': {key: str(val)}} for
                                        key, val in res.items()]
                        self.broadcast_mgr.put_broadcast(
                            [str(itask.point)],
                            [itask.tdef.name],
                            xtrigger_env
                        )
                continue

            # Call the function to check the unsatisfied xtrigger.
            if sig in self.active:
                # Already waiting on this result.
                continue
            now = time()
            if sig in self.t_next_call and now < self.t_next_call[sig]:
                # Too soon to call this one again.
                continue
            self.t_next_call[sig] = now + ctx.intvl
            # Queue to the process pool, and record as active.
            self.active.append(sig)
            self.proc_pool.put_command(ctx, callback=self.callback)

<<<<<<< HEAD
    def housekeep(self, itasks):
        """Forget satisfied xtriggers no longer needed by any task.

        Check self.do_housekeeping before calling this method.
=======
    def housekeep(self, itasks: 'List[TaskProxy]'):
        """Delete satisfied xtriggers no longer needed by any task.
>>>>>>> a7cf51ba

        Args:
            itasks: list of all task proxies.
        """
        all_xtrig = []
        for itask in itasks:
            all_xtrig += self._get_xtrigs(itask, sigs_only=True)
        for sig in list(self.sat_xtrig):
            if sig not in all_xtrig:
                del self.sat_xtrig[sig]
        self.do_housekeeping = False

    def callback(self, ctx: 'SubFuncContext'):
        """Callback for asynchronous xtrigger functions.

        Record satisfaction status and function results dict.

        Args:
            ctx (SubFuncContext): function context
        Raises:
            ValueError: if the context given is not active
        """
        LOG.debug(ctx)
        sig = ctx.get_signature()
        self.active.remove(sig)
        try:
            satisfied, results = json.loads(ctx.out)
        except (ValueError, TypeError):
            return
        LOG.debug('%s: returned %s', sig, results)
        if satisfied:
            # Newly satisfied
            self.data_store_mgr.delta_task_xtrigger(sig, True)
            self.workflow_db_mgr.put_xtriggers({sig: results})
            LOG.info('xtrigger satisfied: %s = %s', ctx.label, sig)
            self.sat_xtrig[sig] = results
<<<<<<< HEAD
            self.do_housekeeping = True
=======

    def check_xtriggers(
            self,
            itask: 'TaskProxy',
            db_update_func: Callable[[dict], None]) -> bool:
        """Check if all of itasks' xtriggers have become satisfied.

        Return True if satisfied, else False

        Args:
            itasks: task proxies to check
            db_update_func: method to update xtriggers in the DB
        """
        if itask.state.xtriggers_all_satisfied():
            db_update_func(self.sat_xtrig)
            return True
        return False
>>>>>>> a7cf51ba
<|MERGE_RESOLUTION|>--- conflicted
+++ resolved
@@ -20,11 +20,7 @@
 import re
 from copy import deepcopy
 from time import time
-<<<<<<< HEAD
 from typing import Any, Dict, Optional, Tuple, TYPE_CHECKING
-=======
-from typing import Any, Dict, List, Optional, Tuple, Callable, TYPE_CHECKING
->>>>>>> a7cf51ba
 
 from cylc.flow import LOG
 from cylc.flow.exceptions import XtriggerConfigError
@@ -32,22 +28,14 @@
 from cylc.flow.hostuserutil import get_user
 from cylc.flow.subprocpool import get_func
 from cylc.flow.xtriggers.wall_clock import wall_clock
-from cylc.flow.subprocpool import (
-    SubProcPool,
-    get_func,
-)
 
 if TYPE_CHECKING:
     from cylc.flow.broadcast_mgr import BroadcastMgr
     from cylc.flow.data_store_mgr import DataStoreMgr
     from cylc.flow.subprocctx import SubFuncContext
-<<<<<<< HEAD
     from cylc.flow.subprocpool import SubProcPool
     from cylc.flow.task_proxy import TaskProxy
     from cylc.flow.workflow_db_mgr import WorkflowDatabaseManager
-=======
-    from cylc.flow.task_proxy import TaskProxy
->>>>>>> a7cf51ba
 
 
 class TemplateVariables(Enum):
@@ -211,14 +199,9 @@
         self,
         workflow: str,
         broadcast_mgr: 'BroadcastMgr',
-<<<<<<< HEAD
         workflow_db_mgr: 'WorkflowDatabaseManager',
         data_store_mgr: 'DataStoreMgr',
         proc_pool: 'SubProcPool',
-=======
-        data_store_mgr: 'DataStoreMgr',
-        proc_pool: SubProcPool,
->>>>>>> a7cf51ba
         user: Optional[str] = None,
         workflow_run_dir: Optional[str] = None,
         workflow_share_dir: Optional[str] = None,
@@ -258,13 +241,9 @@
 
     @staticmethod
     def validate_xtrigger(
-<<<<<<< HEAD
-        label: str, fctx: 'SubFuncContext', fdir: str
-=======
         label: str,
         fctx: 'SubFuncContext',
         fdir: str,
->>>>>>> a7cf51ba
     ) -> None:
         """Validate an Xtrigger function.
 
@@ -393,13 +372,9 @@
         return res
 
     def get_xtrig_ctx(
-<<<<<<< HEAD
-        self, itask: 'TaskProxy', label: str
-=======
         self,
         itask: 'TaskProxy',
         label: str,
->>>>>>> a7cf51ba
     ) -> 'SubFuncContext':
         """Get a real function context from the template.
 
@@ -505,15 +480,10 @@
             self.active.append(sig)
             self.proc_pool.put_command(ctx, callback=self.callback)
 
-<<<<<<< HEAD
     def housekeep(self, itasks):
         """Forget satisfied xtriggers no longer needed by any task.
 
         Check self.do_housekeeping before calling this method.
-=======
-    def housekeep(self, itasks: 'List[TaskProxy]'):
-        """Delete satisfied xtriggers no longer needed by any task.
->>>>>>> a7cf51ba
 
         Args:
             itasks: list of all task proxies.
@@ -550,24 +520,4 @@
             self.workflow_db_mgr.put_xtriggers({sig: results})
             LOG.info('xtrigger satisfied: %s = %s', ctx.label, sig)
             self.sat_xtrig[sig] = results
-<<<<<<< HEAD
-            self.do_housekeeping = True
-=======
-
-    def check_xtriggers(
-            self,
-            itask: 'TaskProxy',
-            db_update_func: Callable[[dict], None]) -> bool:
-        """Check if all of itasks' xtriggers have become satisfied.
-
-        Return True if satisfied, else False
-
-        Args:
-            itasks: task proxies to check
-            db_update_func: method to update xtriggers in the DB
-        """
-        if itask.state.xtriggers_all_satisfied():
-            db_update_func(self.sat_xtrig)
-            return True
-        return False
->>>>>>> a7cf51ba
+            self.do_housekeeping = True