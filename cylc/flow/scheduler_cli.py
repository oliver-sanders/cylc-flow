--- conflicted
+++ resolved
@@ -25,16 +25,11 @@
 from cylc.flow.exceptions import SuiteServiceFileError
 from cylc.flow.host_select import select_suite_host
 from cylc.flow.hostuserutil import is_remote_host
-<<<<<<< HEAD
 from cylc.flow.loggingutil import TimestampRotatingFileHandler
 from cylc.flow.option_parsers import (
     CylcOptionParser as COP,
     Options
 )
-=======
-from cylc.flow.network.authentication import key_housekeeping
-from cylc.flow.option_parsers import CylcOptionParser as COP
->>>>>>> d6cb92c9
 from cylc.flow.pathutil import get_suite_run_dir
 from cylc.flow.remote import remrun, remote_cylc_cmd
 from cylc.flow.scheduler import Scheduler, SchedulerError
@@ -391,13 +386,8 @@
                 base_cmd = ["run"] + sys.argv[1:]
             # Prevent recursive host selection
             base_cmd.append("--host=localhost")
-<<<<<<< HEAD
             return remote_cylc_cmd(base_cmd, host=host)
-=======
-            return remote_cylc_cmd(base_cmd, host=options.host)
-    # Create ZMQ keys
-    key_housekeeping(reg, platform=options.host)
->>>>>>> d6cb92c9
+
     if remrun(set_rel_local=True):  # State localhost as above.
         sys.exit()
 
