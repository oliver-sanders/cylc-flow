--- conflicted
+++ resolved
@@ -905,11 +905,7 @@
         """Set shutdown mode."""
         self.proc_pool.set_stopping()
         self.stop_mode = stop_mode
-<<<<<<< HEAD
-        self.data_store_mgr.updates_pending = True
-=======
         self.update_data_store()
->>>>>>> 0ce34e21
 
     def command_release(self, task_globs: Iterable[str]) -> int:
         """Release held tasks."""
