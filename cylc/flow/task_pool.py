--- conflicted
+++ resolved
@@ -259,25 +259,15 @@
             self.data_store_mgr.delta_task_runahead(itask)
 
         if is_new:
-<<<<<<< HEAD
             # Add row to "task_states" table:
-            self.suite_db_mgr.put_insert_task_states(itask, {
-=======
-            # add row to "task_states" table:
             self.workflow_db_mgr.put_insert_task_states(itask, {
->>>>>>> b46ab3d4
                 "time_created": get_current_time_string(),
                 "time_updated": get_current_time_string(),
                 "status": itask.state.status,
                 "flow_label": itask.flow_label})
             # Add row to "task_outputs" table:
             if itask.state.outputs.has_custom_triggers():
-<<<<<<< HEAD
-                self.suite_db_mgr.put_insert_task_outputs(itask)
-
-=======
                 self.workflow_db_mgr.put_insert_task_outputs(itask)
->>>>>>> b46ab3d4
         return itask
 
     def release_runahead_tasks(self):
@@ -600,13 +590,8 @@
             if (not parent_points or
                     all(x < self.config.start_point for x in parent_points)):
                 # Auto-spawn next instance of tasks with no parents at the next
-<<<<<<< HEAD
-                # point (or with all parents before the suite start point).
+                # point (or with all parents before the workflow start point).
                 n_task = self.get_or_spawn_task(
-=======
-                # point (or with all parents before the workflow start point).
-                self.get_or_spawn_task(
->>>>>>> b46ab3d4
                     itask.tdef.name, next_point, flow_label=itask.flow_label,
                     parent_id=itask.identity)
             elif itask.tdef.get_abs_triggers(next_point):
@@ -646,32 +631,15 @@
                 self.task_queue_mgr.remove_task(itask)
                 if itask.tdef.max_future_prereq_offset is not None:
                     self.set_max_future_offset()
-<<<<<<< HEAD
 
             # Notify the data-store manager of their removal
             # (the manager uses window boundary tracking for pruning).
             self.data_store_mgr.remove_pool_node(itask.tdef.name, itask.point)
             # Event-driven final update of task_states table.
             # TODO: same for datastore (still updated by scheduler loop)
-            self.suite_db_mgr.put_update_task_state(itask)
+            self.workflow_db_mgr.put_update_task_state(itask)
             LOG.debug("[%s] -%s", itask, msg)
             del itask
-=======
-        else:
-            # In runahead pool.
-            if not self.runahead_pool[itask.point]:
-                del self.runahead_pool[itask.point]
-            self.rhpool_changed = True
-
-        # Notify the data-store manager of their removal
-        # (the manager uses window boundary tracking for pruning).
-        self.data_store_mgr.remove_pool_node(itask.tdef.name, itask.point)
-        # Event-driven final update of task_states table.
-        # TODO: same for datastore (still updated by scheduler loop)
-        self.workflow_db_mgr.put_update_task_state(itask)
-        LOG.debug("[%s] -%s", itask, msg)
-        del itask
->>>>>>> b46ab3d4
 
     def get_all_tasks(self):
         """Return a list of all task proxies."""
@@ -858,20 +826,10 @@
                     LOG.warning("[%s] -will not spawn children"
                                 " (task definition removed)", itask)
             else:
-<<<<<<< HEAD
                 new_task = TaskProxy(
                     self.config.get_taskdef(itask.tdef.name),
                     itask.point,
                     itask.flow_label, itask.state.status)
-=======
-                self.remove(itask, 'workflow definition reload')
-                new_task = self.add_to_runahead_pool(
-                    TaskProxy(
-                        self.config.get_taskdef(itask.tdef.name),
-                        itask.point,
-                        itask.flow_label, itask.state.status,
-                        submit_num=itask.submit_num))
->>>>>>> b46ab3d4
                 itask.copy_to_reload_successor(new_task)
                 self._swap_out(new_task)
                 LOG.info('[%s] -reloaded task definition', itask)
@@ -1079,17 +1037,13 @@
         for itask in self.get_all_tasks():
             if itask.state.reset(is_held=False):
                 self.data_store_mgr.delta_task_held(itask)
-<<<<<<< HEAD
                 if (
                         all(itask.is_ready_to_run())
                         and not itask.state.is_runahead
                 ):
                     to_queue.append(itask)
         self.queue_tasks(to_queue)
-        self.suite_db_mgr.delete_suite_hold_cycle_point()
-=======
         self.workflow_db_mgr.delete_workflow_hold_cycle_point()
->>>>>>> b46ab3d4
 
     def check_abort_on_task_fails(self):
         """Check whether workflow should abort on task failure.
