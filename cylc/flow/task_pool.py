# THIS FILE IS PART OF THE CYLC WORKFLOW ENGINE.
# Copyright (C) NIWA & British Crown (Met Office) & Contributors.
#
# This program is free software: you can redistribute it and/or modify
# it under the terms of the GNU General Public License as published by
# the Free Software Foundation, either version 3 of the License, or
# (at your option) any later version.
#
# This program is distributed in the hope that it will be useful,
# but WITHOUT ANY WARRANTY; without even the implied warranty of
# MERCHANTABILITY or FITNESS FOR A PARTICULAR PURPOSE.  See the
# GNU General Public License for more details.
#
# You should have received a copy of the GNU General Public License
# along with this program.  If not, see <http://www.gnu.org/licenses/>.

"""Wrangle task proxies to manage the workflow."""

from contextlib import suppress
from collections import Counter
import json
from typing import (
    Dict,
    Iterable,
    List,
    Optional,
    Set,
    TYPE_CHECKING,
    Tuple,
    Union,
)
import logging

import cylc.flow.flags
from cylc.flow import LOG
from cylc.flow.cycling.loader import get_point, standardise_point_string
from cylc.flow.exceptions import (
    WorkflowConfigError, PointParsingError, PlatformLookupError)
from cylc.flow.id import Tokens, detokenise
from cylc.flow.id_cli import contains_fnmatch
from cylc.flow.id_match import filter_ids
from cylc.flow.workflow_status import StopMode
from cylc.flow.task_action_timer import TaskActionTimer, TimerFlags
from cylc.flow.task_events_mgr import (
    CustomTaskEventHandlerContext, TaskEventMailContext,
    TaskJobLogsRetrieveContext)
from cylc.flow.task_id import TaskID
from cylc.flow.task_proxy import TaskProxy
from cylc.flow.task_state import (
    TASK_STATUSES_ACTIVE,
    TASK_STATUSES_FINAL,
    TASK_STATUS_WAITING,
    TASK_STATUS_EXPIRED,
    TASK_STATUS_PREPARING,
    TASK_STATUS_SUBMITTED,
    TASK_STATUS_RUNNING,
    TASK_STATUS_SUCCEEDED,
    TASK_STATUS_FAILED
)
from cylc.flow.util import (
    serialise,
    deserialise
)
from cylc.flow.wallclock import get_current_time_string
from cylc.flow.platforms import get_platform
from cylc.flow.task_outputs import (
    TASK_OUTPUT_EXPIRED,
    TASK_OUTPUT_FAILED,
    TASK_OUTPUT_SUBMIT_FAILED,
)
from cylc.flow.task_queues.independent import IndepQueueManager

from cylc.flow.flow_mgr import (
    stringify_flow_nums,
    FLOW_ALL,
    FLOW_NONE,
    FLOW_NEW
)

if TYPE_CHECKING:
    from cylc.flow.config import WorkflowConfig
    from cylc.flow.cycling import IntervalBase, PointBase
    from cylc.flow.data_store_mgr import DataStoreMgr
    from cylc.flow.taskdef import TaskDef
    from cylc.flow.task_events_mgr import TaskEventsManager
    from cylc.flow.workflow_db_mgr import WorkflowDatabaseManager
    from cylc.flow.flow_mgr import FlowMgr, FlowNums


Pool = Dict['PointBase', Dict[str, TaskProxy]]


class TaskPool:
    """Task pool of a workflow."""

    ERR_TMPL_NO_TASKID_MATCH = "No matching tasks found: {0}"
    ERR_PREFIX_TASK_NOT_ON_SEQUENCE = "Invalid cycle point for task: {0}, {1}"
    SUICIDE_MSG = "suicide"

    def __init__(
        self,
        tokens: 'Tokens',
        config: 'WorkflowConfig',
        workflow_db_mgr: 'WorkflowDatabaseManager',
        task_events_mgr: 'TaskEventsManager',
        data_store_mgr: 'DataStoreMgr',
        flow_mgr: 'FlowMgr'
    ) -> None:
        self.tokens = tokens
        self.config: 'WorkflowConfig' = config
        self.stop_point = config.stop_point or config.final_point
        self.workflow_db_mgr: 'WorkflowDatabaseManager' = workflow_db_mgr
        self.task_events_mgr: 'TaskEventsManager' = task_events_mgr
        # TODO this is ugly:
        self.task_events_mgr.spawn_func = self.spawn_on_output
        self.data_store_mgr: 'DataStoreMgr' = data_store_mgr
        self.flow_mgr: 'FlowMgr' = flow_mgr

        self.max_future_offset: Optional['IntervalBase'] = None
        self._prev_runahead_base_point: Optional['PointBase'] = None
        self._prev_runahead_sequence_points: Optional[Set['PointBase']] = None
        self.runahead_limit_point: Optional['PointBase'] = None

        # Tasks in the active window of the workflow.
        self.active_tasks: Pool = {}
        self._active_tasks_list: List[TaskProxy] = []
        self.active_tasks_changed = False
        self.tasks_removed = False

        self.hold_point: Optional['PointBase'] = None
        self.abs_outputs_done: Set[Tuple[str, str, str]] = set()

        self.stop_task_id: Optional[str] = None
        self.stop_task_finished = False
        self.abort_task_failed = False
        self.expected_failed_tasks = self.config.get_expected_failed_tasks()

        self.task_name_list = self.config.get_task_name_list()
        self.task_queue_mgr = IndepQueueManager(
            self.config.cfg['scheduling']['queues'],
            self.task_name_list,
            self.config.runtime['descendants']
        )
        self.tasks_to_hold: Set[Tuple[str, 'PointBase']] = set()

    def set_stop_task(self, task_id):
        """Set stop after a task."""
        tokens = Tokens(task_id, relative=True)
        name = tokens['task']
        if name in self.config.taskdefs:
            task_id = TaskID.get_standardised_taskid(task_id)
            LOG.info("Setting stop task: " + task_id)
            self.stop_task_id = task_id
            self.stop_task_finished = False
            self.workflow_db_mgr.put_workflow_stop_task(task_id)
        else:
            LOG.warning("Requested stop task name does not exist: %s" % name)

    def stop_task_done(self):
        """Return True if stop task has succeeded."""
        if self.stop_task_id is not None and self.stop_task_finished:
            LOG.info("Stop task %s finished" % self.stop_task_id)
            self.stop_task_id = None
            self.stop_task_finished = False
            self.workflow_db_mgr.put_workflow_stop_task(None)
            return True
        return False

    def _swap_out(self, itask):
        """Swap old task for new, during reload."""
        if itask.identity in self.active_tasks.get(itask.point, set()):
            self.active_tasks[itask.point][itask.identity] = itask
            self.active_tasks_changed = True

    def load_from_point(self):
        """Load the task pool for the workflow start point.

        Add every parentless task out to the runahead limit.
        """
        flow_num = self.flow_mgr.get_new_flow(
            f"original flow from {self.config.start_point}")
        self.compute_runahead()
        for name in self.task_name_list:
            tdef = self.config.get_taskdef(name)
            point = tdef.first_point(self.config.start_point)
            self.spawn_to_rh_limit(tdef, point, {flow_num})

    def db_add_new_flow_rows(self, itask: TaskProxy) -> None:
        """Add new rows to DB task tables that record flow_nums.

        Call when a new task is spawned or a flow merge occurs.
        """
        # Add row to task_states table.
        now = get_current_time_string()
        self.workflow_db_mgr.put_insert_task_states(
            itask,
            {
                "time_created": now,
                "time_updated": now,
                "status": itask.state.status,
                "flow_nums": serialise(itask.flow_nums),
                "flow_wait": itask.flow_wait,
                "is_manual_submit": itask.is_manual_submit
            }
        )
        # Add row to task_outputs table:
        self.workflow_db_mgr.put_insert_task_outputs(itask)

    def add_to_pool(self, itask) -> None:
        """Add a task to the pool."""
        self.active_tasks.setdefault(itask.point, {})
        self.active_tasks[itask.point][itask.identity] = itask
        self.active_tasks_changed = True
        LOG.info(f"[{itask}] added to active task pool")

        self.create_data_store_elements(itask)

        if itask.tdef.max_future_prereq_offset is not None:
            # (Must do this once added to the pool).
            self.set_max_future_offset()

    def create_data_store_elements(self, itask):
        """Create the node window elements about given task proxy."""
        # Register pool node reference
        self.data_store_mgr.add_pool_node(itask.tdef.name, itask.point)
        # Create new data-store n-distance graph window about this task
        self.data_store_mgr.increment_graph_window(
            itask.tokens,
            itask.point,
            itask.flow_nums,
            is_manual_submit=itask.is_manual_submit,
            itask=itask
        )
        self.data_store_mgr.delta_task_state(itask)
        self.data_store_mgr.delta_task_held(itask)
        self.data_store_mgr.delta_task_queued(itask)
        self.data_store_mgr.delta_task_runahead(itask)

    def release_runahead_tasks(self):
        """Release tasks below the runahead limit.

        Return True if any tasks are released, else False.
        Call when RH limit changes.
        """
        if not self.active_tasks or not self.runahead_limit_point:
            # (At start-up task pool might not exist yet)
            return False

        released = False

        # An intermediate list is needed here: auto-spawning of parentless
        # tasks can cause the task pool to change size during iteration.
        release_me = [
            itask
            for point, itask_id_map in self.active_tasks.items()
            for itask in itask_id_map.values()
            if point <= self.runahead_limit_point
            if itask.state.is_runahead
        ]

        for itask in release_me:
            self.rh_release_and_queue(itask)
            if itask.flow_nums:
                self.spawn_to_rh_limit(
                    itask.tdef,
                    itask.tdef.next_point(itask.point),
                    itask.flow_nums
                )
            released = True

        return released

    def compute_runahead(self, force=False) -> bool:
        """Compute the runahead limit; return True if it changed.

        To be called if:
        * The runahead base point might have changed:
           - a task completed expected outputs, or expired
           - (Cylc7 back compat: a task succeeded or failed)
        * The max future offset might have changed.
        * The runahead limit config or task pool might have changed (reload).

        This is a collective task pool computation. Call it once at the end
        of a group operation such as removal of multiple tasks (not after
        every individual task operation).

        Start from earliest point with unfinished tasks. Partially satisfied
        and incomplete tasks count too because they still need to run.

        The limit itself is limited by workflow stop point, if there is one,
        and adjusted upward on the fly if tasks with future offsets appear.

        With force=True we recompute the limit even if the base point has not
        changed (needed if max_future_offset changed, or on reload).
        """
        limit = self.config.runahead_limit  # e.g. P2 or P2D
        count_cycles = False
        with suppress(TypeError):
            # Count cycles (integer cycling, and optional for datetime too).
            ilimit = int(limit)  # type: ignore
            count_cycles = True

        base_point: 'PointBase'
        points: List['PointBase'] = []

        if not self.active_tasks:
            # No tasks yet, just consider sequence points.
            if count_cycles:
                # Get the first ilimit points in each sequence.
                # (After workflow start point - sequence may begin earlier).
                points = [
                    point
                    for plist in [
                        seq.get_first_n_points(
                            ilimit, self.config.start_point)
                        for seq in self.config.sequences
                    ]
                    for point in plist
                ]
                # Drop points beyond the limit.
                points = sorted(points)[:ilimit + 1]
                base_point = min(points)

            else:
                # Start at first point in each sequence.
                # (After workflow start point - sequence may begin earlier).
                points = [
                    point
                    for point in {
                        seq.get_first_point(self.config.start_point)
                        for seq in self.config.sequences
                    }
                    if point is not None
                ]
                base_point = min(points)
                # Drop points beyond the limit.
                points = [
                    point
                    for point in points
                    if point <= base_point + limit
                ]

        else:
            # Find the earliest point with unfinished tasks.
            for point, itasks in sorted(self.get_tasks_by_point().items()):
                if (
                    points  # got the limit already so this point too
                    or any(
                        not itask.state(
                            TASK_STATUS_FAILED,
                            TASK_STATUS_SUCCEEDED,
                            TASK_STATUS_EXPIRED
                        )
                        or (
                            # For Cylc 7 back-compat, ignore incomplete tasks.
                            # (Success is required in back-compat mode, so
                            # failedtasks end up as incomplete; and Cylc 7
                            # ignores failed tasks in computing the limit).
                            itask.state.outputs.is_incomplete()
                            and not cylc.flow.flags.cylc7_back_compat
                        )
                        for itask in itasks
                    )
                ):
                    points.append(point)

            if not points:
                return False
            base_point = min(points)

        if self._prev_runahead_base_point is None:
            self._prev_runahead_base_point = base_point

        if (
            not force
            and self.runahead_limit_point is not None
            and (
                base_point == self._prev_runahead_base_point
                or self.runahead_limit_point == self.stop_point
            )
        ):
            # No need to recompute the list of points if the base point did not
            # change or the runahead limit is already at stop point.
            return False

        # Get all cycle points possible after the base point.
        sequence_points: Set['PointBase']
        if (
            not force
            and self._prev_runahead_sequence_points
            and base_point == self._prev_runahead_base_point
        ):
            # Cache for speed.
            sequence_points = self._prev_runahead_sequence_points
        else:
            # Recompute possible points.
            sequence_points = set()
            for sequence in self.config.sequences:
                seq_point = sequence.get_next_point(base_point)
                count = 1
                while seq_point is not None:
                    if count_cycles:
                        # P0 allows only the base cycle point to run.
                        if count > 1 + ilimit:
                            break
                    else:
                        # PT0H allows only the base cycle point to run.
                        if seq_point > base_point + limit:
                            break
                    count += 1
                    sequence_points.add(seq_point)
                    seq_point = sequence.get_next_point(seq_point)
            self._prev_runahead_sequence_points = sequence_points
            self._prev_runahead_base_point = base_point

        points = set(points).union(sequence_points)

        if count_cycles:
            # Some sequences may have different intervals.
            limit_point = sorted(points)[:(ilimit + 1)][-1]
        else:
            # We already stopped at the runahead limit.
            limit_point = sorted(points)[-1]

        # Adjust for future offset and stop point, if necessary.
        pre_adj_limit = limit_point
        if self.max_future_offset is not None:
            limit_point += self.max_future_offset
            LOG.debug(f"{pre_adj_limit} -> {limit_point} (future offset)")
        if self.stop_point and limit_point > self.stop_point:
            limit_point = self.stop_point
            LOG.debug(f"{pre_adj_limit} -> {limit_point} (stop point)")
        LOG.debug(f"Runahead limit: {limit_point}")

        self.runahead_limit_point = limit_point
        return True

    def update_flow_mgr(self):
        flow_nums_seen = set()
        for itask in self.get_tasks():
            flow_nums_seen.update(itask.flow_nums)
        self.flow_mgr.load_from_db(flow_nums_seen)

    def load_abs_outputs_for_restart(self, row_idx, row):
        cycle, name, output = row
        self.abs_outputs_done.add((cycle, name, output))

    def check_task_output(
        self,
        cycle: str,
        task: str,
        output: str,
        flow_nums: 'FlowNums',
    ) -> Union[str, bool]:
        """Returns truthy if the specified output is satisfied in the DB."""
        for task_outputs, task_flow_nums in (
            self.workflow_db_mgr.pri_dao.select_task_outputs(task, cycle)
        ).items():
            # loop through matching tasks
            if flow_nums.intersection(task_flow_nums):
                # this task is in the right flow
                task_outputs = json.loads(task_outputs)
                return (
                    'satisfied from database'
                    if output in task_outputs
                    else False
                )
        else:
            # no matching entries
            return False

    def load_db_task_pool_for_restart(self, row_idx, row):
        """Load tasks from DB task pool/states/jobs tables.

        Output completion status is loaded from the DB, and tasks recorded
        as submitted or running are polled to confirm their true status.
        Tasks are added to queues again on release from runahead pool.

        Returns:
            Names of platform if attempting to look up that platform
            has led to a PlatformNotFoundError.
        """
        if row_idx == 0:
            LOG.info("LOADING task proxies")
        # Create a task proxy corresponding to this DB entry.
        (cycle, name, flow_nums, flow_wait, is_manual_submit, is_late, status,
         is_held, submit_num, _, platform_name, time_submit, time_run, timeout,
         outputs_str) = row
        try:
            itask = TaskProxy(
                self.tokens,
                self.config.get_taskdef(name),
                get_point(cycle),
                deserialise(flow_nums),
                status=status,
                is_held=is_held,
                submit_num=submit_num,
                is_late=bool(is_late),
                flow_wait=bool(flow_wait),
                is_manual_submit=bool(is_manual_submit)
            )

        except WorkflowConfigError:
            LOG.exception(
                f'ignoring task {name} from the workflow run database\n'
                '(its task definition has probably been deleted).')
        except Exception:
            LOG.exception(f'could not load task {name}')
        else:
            if status in (
                    TASK_STATUS_SUBMITTED,
                    TASK_STATUS_RUNNING,
                    TASK_STATUS_FAILED,
                    TASK_STATUS_SUCCEEDED
            ):
                # update the task proxy with platform
                # If we get a failure from the platform selection function
                # set task status to submit-failed.
                try:
                    itask.platform = get_platform(platform_name)
                except PlatformLookupError:
                    return platform_name

                if time_submit:
                    itask.set_summary_time('submitted', time_submit)
                if time_run:
                    itask.set_summary_time('started', time_run)
                if timeout is not None:
                    itask.timeout = timeout
            elif status == TASK_STATUS_PREPARING:
                # put back to be readied again.
                status = TASK_STATUS_WAITING
                # Re-prepare same submit.
                itask.submit_num -= 1

            # Running or finished task can have completed custom outputs.
            if itask.state(
                    TASK_STATUS_RUNNING,
                    TASK_STATUS_FAILED,
                    TASK_STATUS_SUCCEEDED
            ):
                for message in json.loads(outputs_str):
                    itask.state.outputs.set_completion(message, True)
                    self.data_store_mgr.delta_task_output(itask, message)

            if platform_name and status != TASK_STATUS_WAITING:
                itask.summary['platforms_used'][
                    int(submit_num)] = platform_name
            LOG.info(
                f"+ {cycle}/{name} {status}{' (held)' if is_held else ''}")

            # Update prerequisite satisfaction status from DB
            sat = {}
            for prereq_name, prereq_cycle, prereq_output, satisfied in (
                    self.workflow_db_mgr.pri_dao.select_task_prerequisites(
                        cycle,
                        name,
                        flow_nums,
                    )
            ):
                # Prereq satisfaction as recorded in the DB.
                sat[
                    (prereq_cycle, prereq_name, prereq_output)
                ] = satisfied if satisfied != '0' else False

            for itask_prereq in itask.state.prerequisites:
                for key in itask_prereq.satisfied.keys():
                    try:
                        itask_prereq.satisfied[key] = sat[key]
                    except KeyError:
                        # This prereq is not in the DB: new dependencies
                        # added to an already-spawned task before restart.
                        # Look through task outputs to see if is has been
                        # satisfied
                        prereq_cycle, prereq_task, prereq_output = key
                        itask_prereq.satisfied[key] = (
                            self.check_task_output(
                                prereq_cycle,
                                prereq_task,
                                prereq_output,
                                itask.flow_nums,
                            )
                        )

            if itask.state_reset(status, is_runahead=True):
                self.data_store_mgr.delta_task_runahead(itask)
            self.add_to_pool(itask)

            # All tasks load as runahead-limited, but finished and manually
            # triggered tasks (incl. --start-task's) can be released now.
            if (
                itask.state(
                    TASK_STATUS_FAILED,
                    TASK_STATUS_SUCCEEDED,
                    TASK_STATUS_EXPIRED
                )
                or itask.is_manual_submit
            ):
                self.rh_release_and_queue(itask)

            self.compute_runahead()
            self.release_runahead_tasks()

    def load_db_task_action_timers(self, row_idx, row):
        """Load a task action timer, e.g. event handlers, retry states."""
        if row_idx == 0:
            LOG.info("LOADING task action timers")
        (cycle, name, ctx_key_raw, ctx_raw, delays_raw, num, delay,
         timeout) = row
        id_ = Tokens(
            cycle=cycle,
            task=name,
        ).relative_id
        try:
            # Extract type namedtuple variables from JSON strings
            ctx_key = json.loads(str(ctx_key_raw))
            ctx_data = json.loads(str(ctx_raw))
            for known_cls in [
                    CustomTaskEventHandlerContext,
                    TaskEventMailContext,
                    TaskJobLogsRetrieveContext]:
                if ctx_data and ctx_data[0] == known_cls.__name__:
                    ctx = known_cls(*ctx_data[1])
                    break
            else:
                ctx = ctx_data
                if ctx is not None:
                    ctx = tuple(ctx)
            delays = json.loads(str(delays_raw))
        except ValueError:
            LOG.exception(
                "%(id)s: skip action timer %(ctx_key)s" %
                {"id": id_, "ctx_key": ctx_key_raw})
            return
        LOG.info("+ %s/%s %s" % (cycle, name, ctx_key))
        if ctx_key == "poll_timer":
            itask = self._get_task_by_id(id_)
            if itask is None:
                LOG.warning("%(id)s: task not found, skip" % {"id": id_})
                return
            itask.poll_timer = TaskActionTimer(
                ctx, delays, num, delay, timeout)
        elif ctx_key[0] == "try_timers":
            itask = self._get_task_by_id(id_)
            if itask is None:
                LOG.warning("%(id)s: task not found, skip" % {"id": id_})
                return
            if 'retrying' in ctx_key[1]:
                if 'submit' in ctx_key[1]:
                    submit = True
                    ctx_key[1] = TimerFlags.SUBMISSION_RETRY
                else:
                    submit = False
                    ctx_key[1] = TimerFlags.EXECUTION_RETRY

                if timeout:
                    LOG.info(
                        f'  (upgrading retrying state for {itask.identity})')
                    self.task_events_mgr._retry_task(
                        itask,
                        float(timeout),
                        submit_retry=submit
                    )
            itask.try_timers[ctx_key[1]] = TaskActionTimer(
                ctx, delays, num, delay, timeout)
        elif ctx:
            key1, submit_num = ctx_key
            # Convert key1 to type tuple - JSON restores as type list
            # and this will not previously have been converted back
            if isinstance(key1, list):
                key1 = tuple(key1)
            key = (key1, cycle, name, submit_num)
            self.task_events_mgr.add_event_timer(
                key,
                TaskActionTimer(
                    ctx, delays, num, delay, timeout
                )
            )
        else:
            LOG.exception(
                "%(id)s: skip action timer %(ctx_key)s" %
                {"id": id_, "ctx_key": ctx_key_raw})
            return

    def load_db_tasks_to_hold(self):
        """Update the tasks_to_hold set with the tasks stored in the
        database."""
        self.tasks_to_hold.update(
            (name, get_point(cycle)) for name, cycle in
            self.workflow_db_mgr.pri_dao.select_tasks_to_hold()
        )

    def rh_release_and_queue(self, itask) -> None:
        """Release a task from runahead limiting, and queue it if ready.

        Check the task against the RH limit before calling this method (in
        forced triggering we need to release even if beyond the limit).
        """
        if itask.state_reset(is_runahead=False):
            self.data_store_mgr.delta_task_runahead(itask)
        if all(itask.is_ready_to_run()):
            # (otherwise waiting on xtriggers etc.)
            self.queue_task(itask)

    def get_or_spawn_task(
        self,
        point: 'PointBase',
        name: str,
        flow_nums: 'FlowNums',
        flow_wait: bool = False
    ) -> Optional[TaskProxy]:
        """Return new or existing task point/name with merged flow_nums.

        It does not add a spawned task proxy to the pool.
        """
        ntask = self._get_task_by_id(
            Tokens(cycle=str(point), task=name).relative_id
        )
        if ntask is None:
            # ntask does not exist: spawn it in the flow.
            ntask = self.spawn_task(name, point, flow_nums, flow_wait)
        else:
            # ntask already exists (n=0): merge flows.
            self.merge_flows(ntask, flow_nums)
        return ntask  # may be None

    def spawn_to_rh_limit(self, tdef, point, flow_nums) -> None:
        """Spawn parentless task instances from point to runahead limit."""
        if not flow_nums or point is None:
            # Force-triggered no-flow task.
            # Or called with an invalid next_point.
            return
        if self.runahead_limit_point is None:
            self.compute_runahead()
        while point is not None and (point <= self.runahead_limit_point):
            if tdef.is_parentless(point):
                ntask = self.get_or_spawn_task(
                    point, tdef.name, flow_nums
                )
                if ntask is not None:
                    self.add_to_pool(ntask)
                    self.rh_release_and_queue(ntask)
            point = tdef.next_point(point)

        # Once more for the runahead-limited task (don't release it).
        self.spawn_if_parentless(tdef, point, flow_nums)

    def spawn_if_parentless(self, tdef, point, flow_nums):
        """Spawn a task if parentless, regardless of runahead limit."""
        if flow_nums and point is not None and tdef.is_parentless(point):
            ntask = self.get_or_spawn_task(
                point, tdef.name, flow_nums
            )
            if ntask is not None:
                self.add_to_pool(ntask)

    def remove(self, itask, reason=None):
        """Remove a task from the pool."""

        if itask.state.is_runahead and itask.flow_nums:
            # If removing a parentless runahead-limited task
            # auto-spawn its next instance first.
            self.spawn_if_parentless(
                itask.tdef,
                itask.tdef.next_point(itask.point),
                itask.flow_nums
            )

        if reason is None:
            msg = "completed"
        else:
            msg = f"removed ({reason})"
        try:
            del self.active_tasks[itask.point][itask.identity]
        except KeyError:
            pass
        else:
            self.tasks_removed = True
            self.active_tasks_changed = True
            if not self.active_tasks[itask.point]:
                del self.active_tasks[itask.point]
            self.task_queue_mgr.remove_task(itask)
            if itask.tdef.max_future_prereq_offset is not None:
                self.set_max_future_offset()

            # Notify the data-store manager of their removal
            # (the manager uses window boundary tracking for pruning).
            self.data_store_mgr.remove_pool_node(itask.tdef.name, itask.point)
            # Event-driven final update of task_states table.
            # TODO: same for datastore (still updated by scheduler loop)
            self.workflow_db_mgr.put_update_task_state(itask)
            LOG.info(f"[{itask}] {msg}")
            del itask

    def get_tasks(self) -> List[TaskProxy]:
        """Return a list of task proxies in the task pool."""
        # Cached list only for use internally in this method.
        if self.active_tasks_changed:
            self.active_tasks_changed = False
            self._active_tasks_list = []
            for _, itask_id_map in self.active_tasks.items():
                for __, itask in itask_id_map.items():
                    self._active_tasks_list.append(itask)
        return self._active_tasks_list

    def get_tasks_by_point(self) -> 'Dict[PointBase, List[TaskProxy]]':
        """Return a map of task proxies by cycle point."""
        point_itasks = {}
        for point, itask_id_map in self.active_tasks.items():
            point_itasks[point] = list(itask_id_map.values())
        return point_itasks

    def get_task(self, point, name) -> Optional[TaskProxy]:
        """Retrieve a task from the pool."""
        rel_id = f'{point}/{name}'
        tasks = self.active_tasks.get(point)
        if tasks and rel_id in tasks:
            return tasks[rel_id]
        return None

    def _get_task_by_id(self, id_: str) -> Optional[TaskProxy]:
        """Return pool task by ID if it exists, or None."""
        for itask_ids in list(self.active_tasks.values()):
            with suppress(KeyError):
                return itask_ids[id_]
        return None

    def queue_task(self, itask: TaskProxy) -> None:
        """Queue a task that is ready to run."""
        if itask.state_reset(is_queued=True):
            self.data_store_mgr.delta_task_queued(itask)
            self.task_queue_mgr.push_task(itask)

    def release_queued_tasks(self):
        """Return list of queue-released tasks awaiting job prep.

        Note:
            Tasks can hang about for a while between being released and
            entering the PREPARING state for various reasons. This method
            returns tasks which are awaiting job prep irrespective of whether
            they have been previously returned.

        """
        # count active tasks by name
        # {task_name: number_of_active_instances, ...}
        active_task_counter = Counter()

        # tasks which have entered the submission pipeline but have not yet
        # entered the PREPARING state
        pre_prep_tasks = []

        for itask in self.get_tasks():
            # populate active_task_counter and pre_prep_tasks together to
            # avoid iterating the task pool twice
            if itask.waiting_on_job_prep:
                # a task which has entered the submission pipeline
                # for the purposes of queue limiting this should be treated
                # the same as an active task
                active_task_counter.update([itask.tdef.name])
                pre_prep_tasks.append(itask)
            elif itask.state(
                TASK_STATUS_PREPARING,
                TASK_STATUS_SUBMITTED,
                TASK_STATUS_RUNNING,
            ):
                # an active task
                active_task_counter.update([itask.tdef.name])

        # release queued tasks
        released = self.task_queue_mgr.release_tasks(active_task_counter)

        for itask in released:
            itask.state_reset(is_queued=False)
            self.data_store_mgr.delta_task_queued(itask)
            itask.waiting_on_job_prep = True

            if cylc.flow.flags.cylc7_back_compat:
                # Cylc 7 Back Compat: spawn downstream to cause Cylc 7 style
                # stalls - with unsatisfied waiting tasks - even with single
                # prerequisites (which result in incomplete tasks in Cylc 8).
                # We do it here (rather than at runhead release) to avoid
                # pre-spawning out to the runahead limit.
                self.spawn_on_all_outputs(itask)

        # Note: released and pre_prep_tasks can overlap
        return list(set(released + pre_prep_tasks))

    def get_min_point(self):
        """Return the minimum cycle point currently in the pool."""
        cycles = list(self.active_tasks)
        minc = None
        if cycles:
            minc = min(cycles)
        return minc

    def set_max_future_offset(self):
        """Calculate the latest required future trigger offset."""
        orig = self.max_future_offset
        max_offset = None
        for itask in self.get_tasks():
            if (
                itask.tdef.max_future_prereq_offset is not None
                and (
                    max_offset is None or
                    itask.tdef.max_future_prereq_offset > max_offset
                )
            ):
                max_offset = itask.tdef.max_future_prereq_offset
        self.max_future_offset = max_offset
        if max_offset != orig and self.compute_runahead(force=True):
            self.release_runahead_tasks()

    def reload_taskdefs(self, config: 'WorkflowConfig') -> None:
        """Reload the definitions of task proxies in the pool.

        Orphaned tasks (whose definitions were removed from the workflow):
        - remove if not active yet
        - if active, leave them but prevent them from spawning children on
          subsequent outputs
        Otherwise: replace task definitions but copy over existing outputs etc.

        """
        self.config = config
        self.stop_point = config.stop_point or config.final_point

        # find any old tasks that have been removed from the workflow
        old_task_name_list = self.task_name_list
        self.task_name_list = self.config.get_task_name_list()
        orphans = [
            task
            for task in old_task_name_list
            if task not in self.task_name_list
        ]

        # adjust the new workflow config to handle the orphans
        self.config.adopt_orphans(orphans)

        LOG.info("Reloading task definitions.")
        tasks = self.get_tasks()
        # Log tasks orphaned by a reload but not currently in the task pool.
        for name in orphans:
            if name not in (itask.tdef.name for itask in tasks):
                LOG.warning("Removed task: '%s'", name)
        for itask in tasks:
            if itask.tdef.name in orphans:
                if (
                    itask.state(TASK_STATUS_WAITING)
                    or itask.state.is_held
                    or itask.state.is_queued
                ):
                    # Remove orphaned task if it hasn't started running yet.
                    self.remove(itask, 'task definition removed')
                else:
                    # Keep active orphaned task, but stop it from spawning.
                    itask.graph_children = {}
                    LOG.warning(
                        f"[{itask}] will not spawn children "
                        "- task definition removed"
                    )
            else:
                new_task = TaskProxy(
                    self.tokens,
                    self.config.get_taskdef(itask.tdef.name),
                    itask.point,
                    itask.flow_nums,
                    itask.state.status,
                )
                itask.copy_to_reload_successor(
                    new_task,
                    self.check_task_output,
                )
                self._swap_out(new_task)
                self.data_store_mgr.delta_task_prerequisite(new_task)
                LOG.info(f"[{itask}] reloaded task definition")
                if itask.state(*TASK_STATUSES_ACTIVE):
                    LOG.warning(
                        f"[{itask}] active with pre-reload settings"
                    )
                elif itask.state(TASK_STATUS_PREPARING):
                    # Job file might have been written at this point?
                    LOG.warning(
                        f"[{itask}] may be active with pre-reload settings"
                    )

        # Reassign live tasks to the internal queue
        del self.task_queue_mgr
        self.task_queue_mgr = IndepQueueManager(
            self.config.cfg['scheduling']['queues'],
            self.task_name_list,
            self.config.runtime['descendants']
        )

        if self.compute_runahead():
            self.release_runahead_tasks()

        # Now queue all tasks that are ready to run
        for itask in self.get_tasks():
            # Recreate data store elements from task pool.
            self.create_data_store_elements(itask)
            if itask.state.is_queued:
                # Already queued
                continue
            ready_check_items = itask.is_ready_to_run()
            if all(ready_check_items) and not itask.state.is_runahead:
                self.queue_task(itask)

    def set_stop_point(self, stop_point: 'PointBase') -> bool:
        """Set the workflow stop cycle point.

        And reset the runahead limit if less than the stop point.
        """
        if self.stop_point == stop_point:
            LOG.info(f"Stop point unchanged: {stop_point}")
            return False

        LOG.info("Setting stop point: {stop_point}")
        self.stop_point = stop_point

        if (
            self.runahead_limit_point is not None
            and self.runahead_limit_point > stop_point
        ):
            self.runahead_limit_point = stop_point
            # Now handle existing waiting tasks (e.g. xtriggered).
            for itask in self.get_tasks():
                if (
                    itask.point > stop_point
                    and itask.state(TASK_STATUS_WAITING)
                    and itask.state_reset(is_runahead=True)
                ):
                    self.data_store_mgr.delta_task_runahead(itask)
        return True

    def can_stop(self, stop_mode):
        """Return True if workflow can stop.

        A task is considered active if:
        * It is in the active state and not marked with a kill failure.
        * It has pending event handlers.
        """
        if stop_mode is None:
            return False
        if stop_mode == StopMode.REQUEST_NOW_NOW:
            return True
        if self.task_events_mgr._event_timers:
            return False

        return not any(
            (
                stop_mode in [StopMode.REQUEST_CLEAN, StopMode.REQUEST_KILL]
                and itask.state(*TASK_STATUSES_ACTIVE)
                and not itask.state.kill_failed
            )
            # preparing tasks get reset to waiting on restart
            for itask in self.get_tasks()
        )

    def warn_stop_orphans(self):
        """Log (warning) orphaned tasks on workflow stop."""
        orphans = []
        orphans_kill_failed = []
        for itask in self.get_tasks():
            if itask.state(*TASK_STATUSES_ACTIVE):
                if itask.state.kill_failed:
                    orphans_kill_failed.append(itask)
                else:
                    orphans.append(itask)
        if orphans_kill_failed:
            LOG.warning(
                "Orphaned tasks (kill failed):\n"
                + "\n".join(
                    f"* {itask.identity} ({itask.state.status})"
                    for itask in orphans_kill_failed
                )
            )
        if orphans:
            LOG.warning(
                "Orphaned tasks:\n"
                + "\n".join(
                    f"* {itask.identity} ({itask.state.status})"
                    for itask in orphans
                )
            )

        for key1, point, name, submit_num in (
                self.task_events_mgr._event_timers
        ):
            LOG.warning("%s/%s/%s: incomplete task event handler %s" % (
                point, name, submit_num, key1))

    def log_incomplete_tasks(self) -> bool:
        """Log finished but incomplete tasks; return True if there any."""
        incomplete = []
        for itask in self.get_tasks():
            if not itask.state(*TASK_STATUSES_FINAL):
                continue
            outputs = itask.state.outputs.get_incomplete()
            if outputs:
                incomplete.append((itask.identity, outputs))

        if incomplete:
            LOG.error(
                "Incomplete tasks:\n"
                + "\n".join(
                    f"  * {id_} did not complete required outputs: {outputs}"
                    for id_, outputs in incomplete
                )
            )
            return True
        return False

    def log_unsatisfied_prereqs(self) -> bool:
        """Log unsatisfied prerequisites in the pool.

        Return True if any, ignoring:
            - prerequisites beyond the stop point
            - dependence on tasks beyond the stop point
            (can be caused by future triggers)
        """
        unsat: Dict[str, List[str]] = {}
        for itask in self.get_tasks():
            task_point = itask.point
            if self.stop_point and task_point > self.stop_point:
                continue
            for pre in itask.state.get_unsatisfied_prerequisites():
                point, name, output = pre
                if get_point(point) > self.stop_point:
                    continue
                if itask.identity not in unsat:
                    unsat[itask.identity] = []
                unsat[itask.identity].append(f"{point}/{name}:{output}")
        if unsat:
            LOG.warning(
                "Partially satisfied prerequisites:\n"
                + "\n".join(
                    f"  * {id_} is waiting on {others}"
                    for id_, others in unsat.items()
                )
            )
            return True
        return False

    def is_stalled(self) -> bool:
        """Return whether the workflow is stalled.

        Is stalled if not paused and contains only:
          - incomplete tasks
          - partially satisfied prerequisites (below stop point)
          - runahead-limited tasks (held back by the above)
        """
        if any(
            itask.state(
                *TASK_STATUSES_ACTIVE,
                TASK_STATUS_PREPARING
            ) or (
                itask.state(TASK_STATUS_WAITING)
                and not itask.state.is_runahead
                # (avoid waiting pre-spawned absolute-triggered tasks:)
                and not itask.is_task_prereqs_not_done()
            ) for itask in self.get_tasks()
        ):
            return False

        incomplete = self.log_incomplete_tasks()
        unsatisfied = self.log_unsatisfied_prereqs()
        return (incomplete or unsatisfied)

    def hold_active_task(self, itask: TaskProxy) -> None:
        if itask.state_reset(is_held=True):
            self.data_store_mgr.delta_task_held(itask)
        self.tasks_to_hold.add((itask.tdef.name, itask.point))
        self.workflow_db_mgr.put_tasks_to_hold(self.tasks_to_hold)

    def release_held_active_task(self, itask: TaskProxy) -> None:
        if itask.state_reset(is_held=False):
            self.data_store_mgr.delta_task_held(itask)
            if (not itask.state.is_runahead) and all(itask.is_ready_to_run()):
                self.queue_task(itask)
        self.tasks_to_hold.discard((itask.tdef.name, itask.point))
        self.workflow_db_mgr.put_tasks_to_hold(self.tasks_to_hold)

    def set_hold_point(self, point: 'PointBase') -> None:
        """Set the point after which all tasks must be held."""
        self.hold_point = point
        for itask in self.get_tasks():
            if itask.point > point:
                self.hold_active_task(itask)
        self.workflow_db_mgr.put_workflow_hold_cycle_point(point)

    def hold_tasks(self, items: Iterable[str]) -> int:
        """Hold tasks with IDs matching the specified items."""
        # Hold active tasks:
        itasks, future_tasks, unmatched = self.filter_task_proxies(
            items,
            warn=False,
            future=True,
        )
        for itask in itasks:
            self.hold_active_task(itask)
        # Set future tasks to be held:
        for name, cycle in future_tasks:
            self.data_store_mgr.delta_task_held((name, cycle, True))
        self.tasks_to_hold.update(future_tasks)
        self.workflow_db_mgr.put_tasks_to_hold(self.tasks_to_hold)
        LOG.debug(f"Tasks to hold: {self.tasks_to_hold}")
        return len(unmatched)

    def release_held_tasks(self, items: Iterable[str]) -> int:
        """Release held tasks with IDs matching any specified items."""
        # Release active tasks:
        itasks, future_tasks, unmatched = self.filter_task_proxies(
            items,
            warn=False,
            future=True,
        )
        for itask in itasks:
            self.release_held_active_task(itask)
        # Unhold future tasks:
        for name, cycle in future_tasks:
            self.data_store_mgr.delta_task_held((name, cycle, False))
        self.tasks_to_hold.difference_update(future_tasks)
        self.workflow_db_mgr.put_tasks_to_hold(self.tasks_to_hold)
        LOG.debug(f"Tasks to hold: {self.tasks_to_hold}")
        return len(unmatched)

    def release_hold_point(self) -> None:
        """Unset the workflow hold point and release all held active tasks."""
        self.hold_point = None
        for itask in self.get_tasks():
            self.release_held_active_task(itask)
        self.tasks_to_hold.clear()
        self.workflow_db_mgr.put_tasks_to_hold(self.tasks_to_hold)
        self.workflow_db_mgr.put_workflow_hold_cycle_point(None)

    def check_abort_on_task_fails(self):
        """Check whether workflow should abort on task failure.

        Return True if a task failed and `--abort-if-any-task-fails` was given.
        """
        return self.abort_task_failed

    def spawn_on_output(self, itask, output, forced=False):
        """Spawn child-tasks of given output, into the pool.

        Remove the parent task from the pool if complete.

        Called by task event manager on receiving output messages, and after
        forced setting of task outputs (in this case the parent task could
        be transient, i.e. not in the pool).

        Also set the abort-on-task-failed flag if necessary.

        If not flowing on, update existing children but don't spawn new ones
        (unless manually forced to spawn with no flow number).

        If an absolute output is completed update the store of completed abs
        outputs, and update the prerequisites of every instance of the child
        in the pool. (The self.spawn method uses the store of completed abs
        outputs to satisfy any tasks with absolute prerequisites).

        Args:
            tasks: list of identifiers or task globs.
            output: output to spawn on.
            forced: True if called from manual set task command

        """
        if (
            output == TASK_OUTPUT_FAILED
            and self.expected_failed_tasks is not None
            and itask.identity not in self.expected_failed_tasks
        ):
            self.abort_task_failed = True

        children = []
        if itask.flow_nums or forced:
            with suppress(KeyError):
                children = itask.graph_children[output]

        suicide = []
        for c_name, c_point, is_abs in children:

            if itask.flow_wait:
                LOG.warning(
                    f"[{itask}] not spawning on {output}: flow wait requested")
                continue

            if is_abs:
                self.abs_outputs_done.add(
                    (str(itask.point), itask.tdef.name, output))
                self.workflow_db_mgr.put_insert_abs_output(
                    str(itask.point), itask.tdef.name, output)
                self.workflow_db_mgr.process_queued_ops()

            c_taskid = Tokens(
                cycle=str(c_point),
                task=c_name,
            ).relative_id
            c_task = self._get_task_by_id(c_taskid)
            if c_task is not None and c_task != itask:
                # (Avoid self-suicide: A => !A)
                self.merge_flows(c_task, itask.flow_nums)
            elif (
                c_task is None
                and (itask.flow_nums or forced)
            ):
                # If child is not in the pool already, and parent belongs to a
                # flow (so it can spawn children), and parent is not waiting
                # for an upcoming flow merge before spawning ... then spawn it.
                c_task = self.spawn_task(c_name, c_point, itask.flow_nums)

            if c_task is not None:
                # Have child task, update its prerequisites.
                if is_abs:
                    tasks, *_ = self.filter_task_proxies(
                        [f'*/{c_name}'],
                        warn=False,
                    )
                    if c_task not in tasks:
                        tasks.append(c_task)
                else:
                    tasks = [c_task]
                for t in tasks:
                    t.satisfy_me([f"{itask.identity}:{output}"])
                    self.data_store_mgr.delta_task_prerequisite(t)
                    self.add_to_pool(t)

                    if t.point <= self.runahead_limit_point:
                        self.rh_release_and_queue(t)

                    # Event-driven suicide.
                    if (
                        t.state.suicide_prerequisites and
                        t.state.suicide_prerequisites_all_satisfied()
                    ):
                        suicide.append(t)

        for c_task in suicide:
            msg = self.__class__.SUICIDE_MSG
            if c_task.state(
                    TASK_STATUS_PREPARING,
                    TASK_STATUS_SUBMITTED,
                    TASK_STATUS_RUNNING,
                    is_held=False):
                msg += " suiciding while active"
            self.remove(c_task, msg)

        self.remove_if_complete(itask)

    def remove_if_complete(self, itask):
        """Remove a finished task if required outputs are complete.

        Cylc 8:
            - if complete:
              - remove task and recompute runahead
            - else (incomplete):
              - retain

        Cylc 7 back compat:
            - if succeeded:
                - remove task and recompute runahead
            else (failed):
                - retain and recompute runahead
                  (C7 failed tasks don't count toward runahead limit)

        """
<<<<<<< HEAD
        if not itask.state(*TASK_STATUSES_FINAL):
            return

        if cylc.flow.flags.cylc7_back_compat:
            if not itask.state(TASK_STATUS_FAILED, TASK_OUTPUT_SUBMIT_FAILED):
                self.remove(itask)
            return

        if itask.state(TASK_STATUS_EXPIRED):
            reason = "expired"
=======
        ret = False
        if cylc.flow.flags.cylc7_back_compat:
            if not itask.state(TASK_STATUS_FAILED, TASK_OUTPUT_SUBMIT_FAILED):
                self.remove(itask, 'finished')
                ret = True
            if self.compute_runahead():
                self.release_runahead_tasks()
>>>>>>> 6f62691c
        else:
            incomplete = itask.state.outputs.get_incomplete()
            if incomplete:
                # Retain as an incomplete task.
                LOG.warning(
                    f"[{itask}] did not complete required outputs:"
                    f" {incomplete}"
                )
<<<<<<< HEAD
                return
            reason = None

        if itask.identity == self.stop_task_id:
            self.stop_task_finished = True

        self.remove(itask, reason)
        if self.compute_runahead():
            self.release_runahead_tasks()
=======
            else:
                # Remove as completed.
                self.remove(itask, 'finished')
                ret = True
                if itask.identity == self.stop_task_id:
                    self.stop_task_finished = True
                if self.compute_runahead():
                    self.release_runahead_tasks()
>>>>>>> 6f62691c

        return ret

    def spawn_on_all_outputs(
        self, itask: TaskProxy, completed_only: bool = False
    ) -> None:
        """Spawn on all (or all completed) task outputs.

        If completed_only is False:
           Used in Cylc 7 Back Compat mode for pre-spawning waiting tasks. Do
           not set the associated prerequisites of spawned children satisfied.

        If completed_only is True:
           Used to retroactively spawn on already-completed outputs when a flow
           merges into a force-triggered no-flow task. In this case, do set the
           associated prerequisites of spawned children to satisifed.

        """
        if not itask.flow_nums:
            return
        if completed_only:
            outputs = itask.state.outputs.get_completed()
        else:
            outputs = itask.state.outputs._by_message

        for output in outputs:
            try:
                children = itask.graph_children[output]
            except KeyError:
                continue

            for c_name, c_point, _ in children:
                c_taskid = Tokens(
                    cycle=str(c_point),
                    task=c_name,
                ).relative_id
                c_task = self._get_task_by_id(c_taskid)
                if c_task is not None:
                    # already spawned
                    continue

                c_task = self.spawn_task(c_name, c_point, itask.flow_nums)
                if c_task is None:
                    # not spawnable
                    continue
                if completed_only:
                    c_task.satisfy_me([f"{itask.identity}:{output}"])
                    self.data_store_mgr.delta_task_prerequisite(c_task)
                self.add_to_pool(c_task)
                if (
                    self.runahead_limit_point is not None
                    and c_task.point <= self.runahead_limit_point
                ):
                    self.rh_release_and_queue(c_task)

    def can_be_spawned(self, name: str, point: 'PointBase') -> bool:
        """Return True if a point/name is within graph bounds."""

        if name not in self.config.taskdefs:
            LOG.debug('No task definition %s', name)
            return False

        # Don't spawn outside of graph limits.
        # TODO: is it possible for initial_point to not be defined??
        # (see also the similar check + log message in scheduler.py)
        if self.config.initial_point and point < self.config.initial_point:
            # Attempted manual trigger prior to FCP
            # or future triggers like foo[+P1] => bar, with foo at ICP.
            LOG.debug(
                'Not spawning %s/%s: before initial cycle point', point, name)
            return False

        if self.config.final_point and point > self.config.final_point:
            # Only happens on manual trigger beyond FCP
            LOG.debug(
                'Not spawning %s/%s: beyond final cycle point', point, name)
            return False

        # Is it on-sequence and within recurrence bounds.
        if not self.config.get_taskdef(name).is_valid_point(point):
            LOG.warning(
                self.ERR_PREFIX_TASK_NOT_ON_SEQUENCE.format(
                    name, point
                )
            )
            return False

        return True

    def spawn_task(
        self,
        name: str,
        point: 'PointBase',
        flow_nums: Set[int],
        force: bool = False,
        is_manual_submit: bool = False,
        flow_wait: bool = False,
    ) -> Optional[TaskProxy]:
        """Spawn a task if not already completed for this flow, or if forced.

        If already completed in flow wait, spawn its children via a transient.
        # (TODO - use "cylc set" machinery for this?)

        """
        if not self.can_be_spawned(name, point):
            return None

        # Get previous submit info for this task.
        info = self.workflow_db_mgr.pri_dao.select_prev_instances(
            name, str(point)
        )

        try:
            submit_num = max(s[0] for s in info)
        except ValueError:
            # never spawned before.
            submit_num = 0

        flow_wait_done = False
        completed = False
        orig_fnums = set()

        if not force:
            for snum, f_wait, old_fnums, is_complete in info:
                if set.intersection(flow_nums, old_fnums):
                    completed = is_complete
                    flow_wait_done = f_wait
                    orig_fnums = old_fnums
                    if not completed:
                        # There may be multiple entries with flow overlap due
                        # to merges (they'll have have same snum and f_wait);
                        # keep going to find the complete one, if any .
                        continue
                    LOG.warning(
                        f"{point}/{name} already completed for flow"
                        f" {stringify_flow_nums(flow_nums)} via"
                        f" {point}/{name}/{snum:02d}"
                        f"{stringify_flow_nums(old_fnums)}"
                    )
                    break

        if completed and not flow_wait_done and not force:
            return None

        if force:
            transient = False
        else:
            transient = completed

        itask = self._get_task_proxy(
            point,
            self.config.get_taskdef(name),
            flow_nums,
            submit_num=submit_num,
            is_manual_submit=is_manual_submit,
            flow_wait=flow_wait,
            transient=transient
        )
        if not itask:
            return None

        if not transient:
            if (name, point) in self.tasks_to_hold:
                LOG.info(f"[{itask}] holding (as requested earlier)")
                self.hold_active_task(itask)
            elif self.hold_point and itask.point > self.hold_point:
                # Hold if beyond the workflow hold point
                LOG.info(
                    f"[{itask}] holding (beyond workflow "
                    f"hold point: {self.hold_point})"
                )
                self.hold_active_task(itask)

        # Don't add to pool if it depends on a task beyond the stop point.
        # """
        #    foo
        #    foo[+P1] & bar => baz
        # """
        # Here, in the final cycle bar wants to spawn baz, but that would stall
        # the workflow because baz also depends on foo after the final point.
        if (
            not transient
            and self.stop_point
            and itask.point <= self.stop_point
        ):
            for pct in itask.state.prerequisites_get_target_points():
                if pct > self.stop_point:
                    LOG.warning(
                        f"[{itask}] not spawned: a prerequisite is beyond"
                        f" the workflow stop point ({self.stop_point})"
                    )
                    return None

        # Satisfy any absolute triggers.
        if (
            not transient
            and itask.tdef.has_abs_triggers
            and itask.state.prerequisites_are_not_all_satisfied()
        ):
            itask.satisfy_me(
                [f"{a[0]}/{a[1]}:{a[2]}" for a in self.abs_outputs_done]
            )

        if flow_wait_done:
            LOG.info(f"spawning children of {itask.identity} after flow wait")
            self.spawn_on_all_outputs(itask, completed_only=True)
            # update flow wait status in the DB
            itask.flow_wait = False
            itask.flow_nums = orig_fnums
            self.workflow_db_mgr.put_update_task_flow_wait(itask)
            return None

        self.db_add_new_flow_rows(itask)  # TODO: move this higher up
        return itask

    def _get_task_proxy(
        self,
        point: 'PointBase',
        taskdef: 'TaskDef',
        flow_nums: 'FlowNums',
        flow_wait: bool = False,
        transient: bool = False,
        is_manual_submit: bool = False,
        submit_num: int = 0
    ) -> Optional['TaskProxy']:
        """Spawn a task proxy and update its outputs from the DB. """

        if not self.can_be_spawned(taskdef.name, point):
            return None

        itask = TaskProxy(
            self.tokens,
            taskdef,
            point,
            flow_nums,
            flow_wait=flow_wait,
            submit_num=submit_num,
            transient=transient,
            is_manual_submit=is_manual_submit
        )

        if itask is not None:
            # Update it with outputs that were already completed.
            info = self.workflow_db_mgr.pri_dao.select_task_outputs(
                itask.tdef.name, str(itask.point))
            if not info:
                self.db_add_new_flow_rows(itask)
            for outputs_str, fnums in info.items():
                if flow_nums.intersection(fnums):
                    for msg in json.loads(outputs_str):
                        itask.state.outputs.set_completed_by_msg(msg)
        return itask

    def set(  # noqa: A003
        self,
        items: Iterable[str],
        outputs: Optional[List[str]],
        prereqs: Optional[List[str]],
        flow: List[str],
        flow_wait: bool = False,
        flow_descr: Optional[str] = None
    ):
        """Set prerequisites or outputs of target tasks.

        Default: set all required outputs.

        Set prerequisites:
        - spawn the task (if not spawned)
        - update its prerequisites

        Set outputs:
        - update task outputs in the DB
        - spawn children of the outputs (if not spawned)
        - update the child prerequisites
        - implied outputs are handled universally by the event manager

        Uses a transient task proxy to spawn children. (Even if parent was
        previously spawned in this flow its children might not have been).

        Task matching restrictions (for now):
        - globs (cycle and name) only match in the pool
        - future tasks must be specified individually
        - family names are not expanded to members

        Args:
            items: task ID match patterns
            prereqs: prerequisites to set
            outputs: outputs to set and spawn children of
            flow: flow numbers for spawned or merged tasks
            flow_wait: wait for flows to catch up before continuing
            flow_descr: description of new flow

        """
        flow_nums = self._get_flow_nums(flow, flow_descr)
        if flow_nums is None:
            # Illegal flow command opts
            return

        # Get matching pool tasks and future task definitions.
        itasks, future_tasks, unmatched = self.filter_task_proxies(
            items,
            future=True,
            warn=False,
        )

        for itask in itasks:
            self.merge_flows(itask, flow_nums)
            if prereqs:
                self._set_prereqs_itask(
                    itask, prereqs, flow_nums, flow_wait)
            else:
                self._set_outputs_itask(itask, outputs)

        for name, point in future_tasks:
            tdef = self.config.get_taskdef(name)
            if prereqs:
                self._set_prereqs_tdef(
                    point, tdef, prereqs, flow_nums, flow_wait)
            else:
                trans = self._get_task_proxy(
                    point, tdef, flow_nums, flow_wait, transient=True)
                if trans is not None:
                    self._set_outputs_itask(trans, outputs)

        if self.compute_runahead():
            self.release_runahead_tasks()

    def _set_outputs_itask(
        self,
        itask: 'TaskProxy',
        outputs: Optional[Iterable[str]],
    ) -> None:
        """Set requested outputs on a task and spawn associated children."""

        # Default to required outputs.
        outputs = outputs or itask.tdef.get_required_outputs()

        changed = False
        for output in outputs:
            # convert trigger label to output message
            msg = itask.state.outputs.get_msg(output)
            info = f'set: output {itask.identity}:{output}'
            if msg is None:
                LOG.warning(f"{info} not found")
                continue
            if itask.state.outputs.is_completed(msg):
                LOG.info(f"{info} completed already")
                continue
            changed = True
            self.task_events_mgr.process_message(
                itask, logging.INFO, msg, forced=True)
            LOG.info(f"{info} completed")

        if changed and itask.transient:
            # (note tasks states table gets updated from the task pool)
            self.workflow_db_mgr.put_update_task_state(itask)
            self.workflow_db_mgr.put_update_task_outputs(itask)

    def _set_prereqs_itask(
        self,
        itask: 'TaskProxy',
        prereqs: List[str],
        flow_nums: Set[int],
        flow_wait: bool
    ) -> None:
        """Set prerequisites on a task in the pool.

        Prerequisite format: "cycle/task:message" or "all".

        """
        if prereqs == ["all"]:
            itask.state.set_all_satisfied()
        else:
            itask.satisfy_me(prereqs)
        if (
            self.runahead_limit_point is not None
            and itask.point <= self.runahead_limit_point
        ):
            self.rh_release_and_queue(itask)
        self.data_store_mgr.delta_task_prerequisite(itask)

    def _set_prereqs_tdef(self, point, taskdef, prereqs, flow_nums, flow_wait):
        """Spawn a future task and set specified prerequisites on it."""
        itask = self.spawn_task(taskdef.name, point, flow_nums, flow_wait)
        if itask is None:
            return
        self.add_to_pool(itask)
        self._set_prereqs_itask(itask, prereqs, flow_nums, flow_wait)

    def _get_active_flow_nums(self) -> Set[int]:
        """Return active flow numbers.

        If there are no active flows (e.g. on restarting a completed workflow)
        return the most recent active flows.

        """
        fnums = set()
        for itask in self.get_tasks():
            fnums.update(itask.flow_nums)
        if not fnums:
            fnums = self.workflow_db_mgr.pri_dao.select_latest_flow_nums()
        return fnums

    def remove_tasks(self, items):
        """Remove tasks from the pool (forced by command)."""
        itasks, _, bad_items = self.filter_task_proxies(items)
        for itask in itasks:
            self.remove(itask, 'request')
        if self.compute_runahead():
            self.release_runahead_tasks()
        return len(bad_items)

    def _get_flow_nums(
            self,
            flow: List[str],
            flow_descr: Optional[str]
    ) -> Optional[Set[int]]:
        """Get correct flow numbers given user command options."""
        if set(flow).intersection({FLOW_ALL, FLOW_NEW, FLOW_NONE}):
            if len(flow) != 1:
                LOG.warning(
                    f'The "flow" values {FLOW_ALL}, {FLOW_NEW} & {FLOW_NONE}'
                    ' cannot be used in combination with integer flow numbers.'
                )
                return None
            if flow[0] == FLOW_ALL:
                flow_nums = self._get_active_flow_nums()
            elif flow[0] == FLOW_NEW:
                flow_nums = {self.flow_mgr.get_new_flow(flow_descr)}
            elif flow[0] == FLOW_NONE:
                flow_nums = set()
        else:
            try:
                flow_nums = {int(n) for n in flow}
            except ValueError:
                LOG.warning(
                    f"Ignoring command: illegal flow values {flow}"
                )
                return None
        return flow_nums

    def force_trigger_tasks(
        self, items: Iterable[str],
        flow: List[str],
        flow_wait: bool = False,
        flow_descr: Optional[str] = None
    ):
        """Manual task triggering.

        Don't get a new flow number for existing n=0 tasks (e.g. incomplete
        tasks). These can carry on in the original flow if retriggered.

        Queue the task if not queued, otherwise release it to run.

        """
        flow_nums = self._get_flow_nums(flow, flow_descr)
        if flow_nums is None:
            return

        # n_warnings, task_items = self.match_taskdefs(items)
        itasks, future_tasks, unmatched = self.filter_task_proxies(
            items,
            future=True,
            warn=False,
        )

        # Spawn future tasks.
        for name, point in future_tasks:
            # (Flow values already validated by the trigger client).
            itask = self.spawn_task(
                name,
                point,
                flow_nums,
                force=True,
                is_manual_submit=True,
                flow_wait=flow_wait
            )
            if itask is None:
                continue
            itasks.append(itask)

        # Trigger matched tasks if not already active.
        for itask in itasks:
            if itask.state(TASK_STATUS_PREPARING, *TASK_STATUSES_ACTIVE):
                LOG.warning(f"[{itask}] ignoring trigger - already active")
                continue
            itask.is_manual_submit = True
            itask.reset_try_timers()
            # (If None, spawner reports cycle bounds errors).
            if itask.state_reset(TASK_STATUS_WAITING):
                # (could also be unhandled failed)
                self.data_store_mgr.delta_task_state(itask)
            # (No need to set prerequisites satisfied here).
            self.add_to_pool(itask)
            if itask.state.is_runahead:
                # Release from runahead, and queue it.
                self.rh_release_and_queue(itask)
                self.spawn_to_rh_limit(
                    itask.tdef,
                    itask.tdef.next_point(itask.point),
                    itask.flow_nums
                )
            else:
                # De-queue it to run now.
                self.task_queue_mgr.force_release_task(itask)

    def clock_expire_tasks(self):
        """Expire any tasks past their clock-expiry time."""
        for itask in self.get_tasks():
            if not itask.clock_expire():
                continue
            self.task_events_mgr.process_message(
                itask, logging.WARNING, TASK_OUTPUT_EXPIRED)

    def task_succeeded(self, id_):
        """Return True if task with id_ is in the succeeded state."""
        return any(
            (
                itask.identity == id_
                and itask.state(TASK_STATUS_SUCCEEDED)
            )
            for itask in self.get_tasks()
        )

    def stop_flow(self, flow_num):
        """Stop a given flow from spawning any further.

        Remove the flow number from every task in the pool, and remove any task
        with no remaining flow numbers if it is not already active.
        """
        for itask in self.get_tasks():
            try:
                itask.flow_nums.remove(flow_num)
            except KeyError:
                continue
            else:
                if (
                    not itask.state(
                        *TASK_STATUSES_ACTIVE, TASK_STATUS_PREPARING)
                    and not itask.flow_nums
                ):
                    # Don't spawn successor if the task is parentless.
                    self.remove(itask, "flow stopped")

        if self.compute_runahead():
            self.release_runahead_tasks()

    def log_task_pool(self, log_lvl=logging.DEBUG):
        """Log content of task pool, for debugging."""
        LOG.log(
            log_lvl,
            "\n".join(
                f"* {itask}" for itask in self.get_tasks()
            )
        )

    def filter_task_proxies(
        self,
        ids: Iterable[str],
        warn: bool = True,
        future: bool = False,
    ) -> 'Tuple[List[TaskProxy], Set[Tuple[str, PointBase]], List[str]]':
        """Return task proxies that match names, points, states in items.

        Args:
            ids:
                ID strings.
            warn:
                Whether to log a warning if no matching tasks are found.
            future:
                If True, unmatched IDs will be checked against taskdefs
                and cycle, task pairs will be provided in the future_matched
                argument providing the ID

                * Specifies a cycle point.
                * Is not a pattern. (e.g. `*/foo`).
                * Does not contain a state selector (e.g. `:failed`).

        Returns:
            (matched, future_matched, unmatched)

        """
        matched, unmatched = filter_ids(
            self.active_tasks,
            ids,
            warn=warn,
        )
        future_matched: 'Set[Tuple[str, PointBase]]' = set()
        if future and unmatched:
            future_matched, unmatched = self.match_future_tasks(
                unmatched
            )

        return matched, future_matched, unmatched

    def match_future_tasks(
        self,
        ids: Iterable[str],
    ) -> Tuple[Set[Tuple[str, 'PointBase']], List[str]]:
        """Match task IDs against task definitions (rather than the task pool).

        IDs will be matched providing the ID:

        * Specifies a cycle point.
        * Is not a pattern. (e.g. `*/foo`).
        * Does not contain a state selector (e.g. `:failed`).

        Returns:
            (matched_tasks, unmatched_tasks)

        """
        matched_tasks: 'Set[Tuple[str, PointBase]]' = set()
        unmatched_tasks: 'List[str]' = []
        for id_ in ids:
            try:
                tokens = Tokens(id_, relative=True)
            except ValueError:
                LOG.warning(f'Invalid task ID: {id_}')
                continue
            if (
                not tokens['cycle']
                or not tokens['task']
                or tokens['cycle_sel']
                or tokens['task_sel']
                or contains_fnmatch(id_)
            ):
                # Glob or task state was not matched by active tasks
                if not tokens['task']:
                    # make task globs explicit to make warnings clearer
                    tokens['task'] = '*'
                LOG.warning(
                    'No active tasks matching:'
                    # preserve :selectors when logging the id
                    f' {detokenise(tokens, selectors=True, relative=True)}'
                )
                unmatched_tasks.append(id_)
                continue

            point_str = tokens['cycle']
            name_str = tokens['task']
            if name_str not in self.config.taskdefs:
                if self.config.find_taskdefs(name_str):
                    # It's a family name; was not matched by active tasks
                    LOG.warning(
                        f"No active tasks in the family {name_str}"
                        f' matching: {id_}'
                    )
                else:
                    LOG.warning(self.ERR_TMPL_NO_TASKID_MATCH.format(name_str))
                unmatched_tasks.append(id_)
                continue
            try:
                point_str = standardise_point_string(point_str)
            except PointParsingError as exc:
                LOG.warning(
                    f"{id_} - invalid cycle point: {point_str} ({exc})")
                unmatched_tasks.append(id_)
                continue
            point = get_point(point_str)
            taskdef = self.config.taskdefs[name_str]
            if taskdef.is_valid_point(point):
                matched_tasks.add((taskdef.name, point))
            else:
                LOG.warning(
                    self.ERR_PREFIX_TASK_NOT_ON_SEQUENCE.format(
                        taskdef.name, point
                    )
                )
                unmatched_tasks.append(id_)
                continue
        return matched_tasks, unmatched_tasks

    def match_taskdefs(
        self, ids: Iterable[str]
    ) -> Tuple[int, Dict[Tuple[str, 'PointBase'], 'TaskDef']]:
        """Return matching taskdefs valid for selected cycle points.

        Args:
            items:
                Identifiers for matching task definitions, each with the
                form "point/name".
                Cycle point globs will give a warning and be skipped,
                but task name globs will be matched.
                Task states are ignored.

        """
        n_warnings = 0
        task_items: Dict[Tuple[str, 'PointBase'], 'TaskDef'] = {}
        for id_ in ids:
            try:
                tokens = Tokens(id_, relative=True)
            except ValueError:
                LOG.warning(f'Invalid task ID: {id_}')
                continue
            point_str = tokens['cycle']
            if not tokens['task']:
                # make task globs explicit to make warnings clearer
                tokens['task'] = '*'
            name_str = tokens['task']
            try:
                point_str = standardise_point_string(point_str)
            except PointParsingError as exc:
                LOG.warning(
                    self.ERR_TMPL_NO_TASKID_MATCH.format(
                        f"{tokens.relative_id} ({exc})"
                    )
                )
                n_warnings += 1
                continue
            taskdefs = self.config.find_taskdefs(name_str)
            if not taskdefs:
                LOG.warning(
                    self.ERR_TMPL_NO_TASKID_MATCH.format(
                        tokens.relative_id
                    )
                )
                n_warnings += 1
                continue
            point = get_point(point_str)
            for taskdef in taskdefs:
                if taskdef.is_valid_point(point):
                    task_items[(taskdef.name, point)] = taskdef
                else:
                    if not contains_fnmatch(name_str):
                        LOG.warning(
                            self.ERR_PREFIX_TASK_NOT_ON_SEQUENCE.format(
                                taskdef.name, point
                            )
                        )
                        n_warnings += 1
                    continue
        return n_warnings, task_items

    def merge_flows(self, itask: TaskProxy, flow_nums: 'FlowNums') -> None:
        """Merge flow_nums into itask.flow_nums, for existing itask.

        This is required when we try to spawn a task instance that already
        exists in the pool (i.e., with the same name and cycle point).

        This also performs required spawning / state changing for edge cases.
        """
        if not flow_nums or (flow_nums == itask.flow_nums):
            # Don't do anything if:
            # 1. merging from a no-flow task, or
            # 2. trying to spawn the same task in the same flow. This arises
            # downstream of an AND trigger (if "A & B => C"
            # and A spawns C first, B will find C is already in the pool),
            # and via suicide triggers ("A =>!A": A tries to spawn itself).
            return

        merge_with_no_flow = not itask.flow_nums

        itask.merge_flows(flow_nums)
        # Merged tasks get a new row in the db task_states table.
        self.db_add_new_flow_rows(itask)

        if (
            itask.state(*TASK_STATUSES_FINAL)
            and itask.state.outputs.get_incomplete()
        ):
            # Re-queue incomplete task to run again in the merged flow.
            LOG.info(f"[{itask}] incomplete task absorbed by new flow.")
            itask.state_reset(TASK_STATUS_WAITING)
            self.queue_task(itask)
            self.data_store_mgr.delta_task_state(itask)

        elif merge_with_no_flow or itask.flow_wait:
            # 2. Retro-spawn on completed outputs and continue as merged flow.
            LOG.info(f"[{itask}] spawning on pre-merge outputs")
            itask.flow_wait = False
            self.spawn_on_all_outputs(itask, completed_only=True)
            self.spawn_to_rh_limit(
                itask.tdef, itask.next_point(), itask.flow_nums)<|MERGE_RESOLUTION|>--- conflicted
+++ resolved
@@ -1346,7 +1346,7 @@
 
         self.remove_if_complete(itask)
 
-    def remove_if_complete(self, itask):
+    def remove_if_complete(self, itask: TaskProxy) -> bool:
         """Remove a finished task if required outputs are complete.
 
         Cylc 8:
@@ -1363,26 +1363,19 @@
                   (C7 failed tasks don't count toward runahead limit)
 
         """
-<<<<<<< HEAD
+        ret = False
+
         if not itask.state(*TASK_STATUSES_FINAL):
-            return
+            return ret
 
         if cylc.flow.flags.cylc7_back_compat:
             if not itask.state(TASK_STATUS_FAILED, TASK_OUTPUT_SUBMIT_FAILED):
                 self.remove(itask)
-            return
+                ret = True
+            return ret
 
         if itask.state(TASK_STATUS_EXPIRED):
             reason = "expired"
-=======
-        ret = False
-        if cylc.flow.flags.cylc7_back_compat:
-            if not itask.state(TASK_STATUS_FAILED, TASK_OUTPUT_SUBMIT_FAILED):
-                self.remove(itask, 'finished')
-                ret = True
-            if self.compute_runahead():
-                self.release_runahead_tasks()
->>>>>>> 6f62691c
         else:
             incomplete = itask.state.outputs.get_incomplete()
             if incomplete:
@@ -1391,26 +1384,16 @@
                     f"[{itask}] did not complete required outputs:"
                     f" {incomplete}"
                 )
-<<<<<<< HEAD
-                return
+                return ret
             reason = None
 
         if itask.identity == self.stop_task_id:
             self.stop_task_finished = True
 
         self.remove(itask, reason)
+        ret = True
         if self.compute_runahead():
             self.release_runahead_tasks()
-=======
-            else:
-                # Remove as completed.
-                self.remove(itask, 'finished')
-                ret = True
-                if itask.identity == self.stop_task_id:
-                    self.stop_task_finished = True
-                if self.compute_runahead():
-                    self.release_runahead_tasks()
->>>>>>> 6f62691c
 
         return ret
 
