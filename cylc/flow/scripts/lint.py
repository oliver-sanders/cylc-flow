#!/usr/bin/env python3
# THIS FILE IS PART OF THE CYLC WORKFLOW ENGINE.
# Copyright (C) NIWA & British Crown (Met Office) & Contributors.
#
# This program is free software: you can redistribute it and/or modify
# it under the terms of the GNU General Public License as published by
# the Free Software Foundation, either version 3 of the License, or
# (at your option) any later version.
#
# This program is distributed in the hope that it will be useful,
# but WITHOUT ANY WARRANTY; without even the implied warranty of
# MERCHANTABILITY or FITNESS FOR A PARTICULAR PURPOSE.  See the
# GNU General Public License for more details.
#
# You should have received a copy of the GNU General Public License
# along with this program.  If not, see <http://www.gnu.org/licenses/>.
"""Cylc configuration linter.

Checks code style, deprecated syntax and other issues.

"""
# NOTE: docstring needed for `cylc help all` output
# (if editing check this still comes out as expected)

COP_DOC = """cylc lint [OPTIONS] ARGS

Check .cylc and .rc files for code style, deprecated syntax and other issues.

By default, suggestions are written to stdout.

In-place mode ("-i, --inplace") writes suggestions into the file as comments.
Commit to version control before using this, in case you want to back out.

A non-zero return code will be returned if any issues are identified.
This can be overridden by providing the "--exit-zero" flag.

Configurations for Cylc lint can also be set in a pyproject.toml file.

"""
from colorama import Fore
from optparse import Values
from pathlib import Path
import re
import sys
import tomli
from typing import Generator, Union

from cylc.flow import LOG
from cylc.flow.exceptions import CylcError
from cylc.flow.option_parsers import (
    CylcOptionParser as COP,
    WORKFLOW_ID_OR_PATH_ARG_DOC
)
from cylc.flow.cfgspec.workflow import upg, SPEC
from cylc.flow.id_cli import parse_id
from cylc.flow.parsec.config import ParsecConfig
from cylc.flow.terminal import cli_function

STYLE_GUIDE = (
    'https://cylc.github.io/cylc-doc/stable/html/workflow-design-guide/'
    'style-guide.html#'
)
URL_STUB = "https://cylc.github.io/cylc-doc/stable/html/7-to-8/"
SECTION2 = r'\[\[\s*{}\s*\]\]'
SECTION3 = r'\[\[\[\s*{}\s*\]\]\]'
FILEGLOBS = ['*.rc', '*.cylc']
JINJA2_SHEBANG = '#!jinja2'
DEPENDENCY_SECTION_MSG = {
    'text': (
        '"[scheduling][dependencies][<recurrence>]graph =" -> '
        '"[scheduling][graph]<recurrence> ="'
    ),
    'rst': (
        '``[scheduling][dependencies][<recurrence>]graph =`` -> '
        '``[scheduling][graph]<recurrence> =``'
    )
}
JOBANDREMOTE_SECTION_MSG = {
    'text': (
        'settings in "[runtime][<namespace>][{}]" have been moved to '
        '"[runtime][<namespace>]" and "global.cylc[platforms]'
        '[<platforms name>]"'
    ),
    'rst': (
        'settings in ``[runtime][<namespace>][{}]`` have been moved to '
        '``[runtime][<namespace>]`` and ``global.cylc[platforms]'
        '[<platforms name>]``'
    )
}
JINJA2_FOUND_WITHOUT_SHEBANG = 'jinja2 found: no shebang (#!jinja2)'
CHECKS_DESC = {'U': '7 to 8 upgrades', 'S': 'Style'}
LINE_LEN_NO = 12
STYLE_CHECKS = {
    re.compile(r'^\t'): {
        'short': 'Use multiple spaces, not tabs',
        'url': STYLE_GUIDE + 'tab-characters',
        'index': 1
    },
    # Not a full test, but if a non section is not indented...
    re.compile(r'^[^\{\[|\s]'): {
        'short': 'Item not indented.',
        'url': STYLE_GUIDE + 'indentation',
        'index': 2
    },
    #            [section]
    re.compile(r'^\s+\[[^\[.]*\]'): {
        'short': 'Top level sections should not be indented.',
        'url': STYLE_GUIDE + 'indentation',
        'index': 3
    },
    # 2 or 4 space indentation both seem reasonable:
    re.compile(r'^(|\s|\s{2,3}|\s{5,})\[\[[^\[.]*\]\]'): {
        'short': (
            'Second level sections should be indented exactly '
            '4 spaces.'
        ),
        'url': STYLE_GUIDE + 'indentation',
        'index': 4
    },
    re.compile(r'^(|\s{1,7}|\s{9,})\[\[\[[^\[.]*\]\]\]'): {
        'short': (
            'Third level sections should be indented exactly '
            '8 spaces.'
        ),
        'url': STYLE_GUIDE + 'indentation',
        'index': 5
    },
    re.compile(r'\s$'): {
        'short': 'trailing whitespace.',
        'url': STYLE_GUIDE + 'trailing-whitespace',
        'index': 6
    },
    # Look for families both from inherit=FAMILY and FAMILY:trigger-all/any.
    # Do not match inherit lines with `None` at the start.
    re.compile(
        r'(inherit\s*=(?!\s*None\s*(?!.*[a-z])))|(\w[a-z]\w:\w+?-a(ll|ny))'
    ): {
        'short': 'Family name contains lowercase characters.',
        'url': STYLE_GUIDE + 'task-naming-conventions',
        'index': 7
    },
    re.compile(r'{[{%]'): {
        'short': JINJA2_FOUND_WITHOUT_SHEBANG,
        'url': '',
        'index': 8
    },
    re.compile(r'platform\s*=\s*\$\(.*?\)'): {
        'short': 'Host Selection Script may be redundant with platform',
        'url': (
            'https://cylc.github.io/cylc-doc/stable/html/7-to-8/'
            'major-changes/platforms.html'
        ),
        'index': 9
    },
    re.compile(r'platform\s*=\s*(`.*?`)'): {
        'short': 'Using backticks to invoke subshell is deprecated',
        'url': 'https://github.com/cylc/cylc-flow/issues/3825',
        'index': 10
    },
    re.compile(r'(?<!{)#.*?{[{%]'): {
        'short': 'Cylc comments (#) do not prevent Jinja2 processing.',
        'url': '',
        'index': 11
    }
}
# Subset of deprecations which are tricky (impossible?) to scrape from the
# upgrader.
MANUAL_DEPRECATIONS = {
    re.compile(SECTION2.format('dependencies')): {
        'short': DEPENDENCY_SECTION_MSG['text'],
        'url': '',
        'rst': DEPENDENCY_SECTION_MSG['rst']
    },
    re.compile(r'graph\s*=\s*'): {
        'short': DEPENDENCY_SECTION_MSG['text'],
        'url': '',
        'rst': DEPENDENCY_SECTION_MSG['rst']
    },
    re.compile(SECTION3.format('remote')): {
        'short': JOBANDREMOTE_SECTION_MSG['text'].format('remote'),
        'url': '',
        'rst': JOBANDREMOTE_SECTION_MSG['rst'].format('remote')
    },
    re.compile(SECTION3.format('job')): {
        'short': JOBANDREMOTE_SECTION_MSG['text'].format('job'),
        'url': '',
        'rst': JOBANDREMOTE_SECTION_MSG['rst'].format('job')
    },
    re.compile(r'batch system\s*=\s*'): {
        'short': (
            'flow.cylc[runtime][<namespace>][job]batch system -> '
            'global.cylc[platforms][<platform name>]job runner'
        ),
        'url': '',
        'rst': (
            '``flow.cylc[runtime][<namespace>][job]batch system`` -> '
            '``global.cylc[platforms][<platform name>]job runner``'
        )
    },
    re.compile(r'host\s*=\s*(`.*?`)'): {
        'short': 'Using backticks to invoke subshell will fail at Cylc 8.',
        'url': 'https://github.com/cylc/cylc-flow/issues/3825'
    }
}
RULESETS = ['728', 'style', 'all']
EXTRA_TOML_VALIDATION = {
    'ignore': {
        lambda x: re.match(r'[A-Z]\d\d\d', x):
            '{item} not valid: Ignore codes should be in the form X001',
        lambda x: x in [
            f'{i["purpose"]}{i["index"]:03d}'
            for i in parse_checks(['728', 'style']).values()
        ]:
            '{item} is a not a known linter code.'
    },
    'rulesets': {
        lambda item: item in RULESETS:
            '{item} not valid: Rulesets can be '
            '\'728\', \'style\' or \'all\'.'
    },
    'max-line-length': {
        lambda x: isinstance(x, int):
            'max-line-length must be an integer.'
    },
    # consider checking that item is file?
    'exclude': {}
}


def validate_toml_items(tomldata):
    """Check that all tomldata items are lists of strings

    Explicitly checks and raises if tomldata not:
        - str in EXTRA_TOML_VALIDATION.keys()
        - item is not a list of strings.

    Plus additional validation for each set of values.
    """
    for key, items in tomldata.items():
        # Key should only be one of the allowed keys:
        if key not in EXTRA_TOML_VALIDATION.keys():
            raise CylcError(
                f'Only {[*EXTRA_TOML_VALIDATION.keys()]} '
                f'allowed as toml sections but you used {key}'
            )
        if key != 'max-line-length':
            # Item should be a list...
            if not isinstance(items, list):
                raise CylcError(
                    f'{key} should be a list, but was: {items}')
            # ... of strings
            for item in items:
                if not isinstance(item, str):
                    raise CylcError(
                        f'Config {item} should be a string but '
                        f'is {str(type(item))}'
                    )
                for check, message in EXTRA_TOML_VALIDATION[key].items():
                    if not check(item):
                        raise CylcError(
                            message.format(item=item)
                        )
    return True


def get_pyproject_toml(dir_):
    """if a pyproject.toml file is present open it and return settings.
    """
    keys = ['rulesets', 'ignore', 'exclude', 'max-line-length']
    tomlfile = Path(dir_ / 'pyproject.toml')
    tomldata = {}
    if tomlfile.is_file():
        try:
            loadeddata = tomli.loads(tomlfile.read_text())
        except tomli.TOMLDecodeError as exc:
            raise CylcError(f'pyproject.toml did not load: {exc}')

        if any(
            i in loadeddata for i in ['cylc-lint', 'cylclint', 'cylc_lint']
        ):
            for key in keys:
                tomldata[key] = loadeddata.get('cylc-lint').get(key, [])
            validate_toml_items(tomldata)
    if not tomldata:
        tomldata = {key: [] for key in keys}
    return tomldata


def merge_cli_with_tomldata(
    clidata, tomldata,
    override_cli_default_rules=False
):
    """Merge options set by pyproject.toml with CLI options.

    rulesets: CLI should override toml.
    ignore: CLI and toml should be combined with no duplicates.
    exclude: No CLI equivalent, return toml if any.

    Args:
        override_cli_default_rules: If user doesn't specifiy a ruleset use the
            rules from the tomlfile - i.e: if we've set 'rulesets': 'style'
            we probably don't want to get warnings about 728 upgrades by
            default, but only if we ask for it on the CLI.

    Examples:
    >>> result = merge_cli_with_tomldata(
    ... {'rulesets': ['foo'], 'ignore': ['R101'], 'exclude': []},
    ... {'rulesets': ['bar'], 'ignore': ['R100'], 'exclude': ['*.bk']})
    >>> result['ignore']
    ['R100', 'R101']
    >>> result['rulesets']
    ['foo']
    >>> result['exclude']
    ['*.bk']
    """
    if isinstance(clidata['rulesets'][0], list):
        clidata['rulesets'] = clidata['rulesets'][0]

    output = {}

    # Combine 'ignore' sections:
    output['ignore'] = sorted(set(clidata['ignore'] + tomldata['ignore']))

    # Replace 'rulesets from toml with those from CLI if they exist:

    if override_cli_default_rules:
        output['rulesets'] = (
            tomldata['rulesets'] if tomldata['rulesets']
            else clidata['rulesets']
        )
    else:
        output['rulesets'] = (
            clidata['rulesets'] if clidata['rulesets']
            else tomldata['rulesets']
        )

    # Return 'exclude' and 'max-line-length' for the tomldata:
    output['exclude'] = tomldata['exclude']
    output['max-line-length'] = tomldata.get('max-line-length', None)

    return output


def list_to_config(path_, is_section=False):
    """Prettify a config list

    Args:
        path_: list forming address in the config.
        is_section: Is this item a section?

    Examples:
        >>> list_to_config(['foo', 'bar'], False)
        '[foo]bar'

        >>> list_to_config(['foo', 'bar'], True)
        '[foo][bar]'
    """
    output = ''
    for item in path_[:-1]:
        # All but the last item must be sections:
        output += f'[{item}]'
    if is_section:
        # Last item is section:
        output += f'[{path_[-1]}]'
    else:
        # Last item not a section:
        output += path_[-1]
    return output


def get_upgrader_info():
    """Extract info about obseletions and deprecations from Parsec Objects."""
    conf = ParsecConfig(SPEC, upg)
    upgrades = conf.upgrader(conf.dense, '').upgrades
    deprecations = {}

    for _, upgrades_for_version in upgrades.items():
        for upgrade in upgrades_for_version:
            # Set a flag indicating that a variable has been moved.
            if upgrade['new'] is None:
                section_name = list_to_config(
                    upgrade["old"], upgrade["is_section"])
                short = f'{section_name} - not available at Cylc 8'
                rst = f'``{section_name}`` is not available at Cylc 8'
            elif upgrade["old"][-1] == upgrade['new'][-1]:
                # Where an item with the same name has been moved
                # a 1 line regex isn't going to work.
                continue
            else:
                old = list_to_config(
                    upgrade["old"], upgrade["is_section"])
                new = list_to_config(
                    upgrade["new"], upgrade["is_section"])
                short = f'{old} -> {new}'
                rst = f'``{old}`` is now ``{new}``'

            # Check whether upgrade is section:
            if upgrade['is_section'] is True:
                section_depth = len(upgrade['old'])
                start = r'\[' * section_depth
                end = r'\]' * section_depth
                name = upgrade["old"][-1]
                regex = re.compile(fr'{start}\s*{name}\s*{end}\s*$')
            else:
                name = upgrade["old"][-1]
                expr = rf'^\s*{name}\s*=\s*.*'
                regex = re.compile(expr)

            deprecations[regex] = {
                'short': short,
                'url': '',
                'rst': rst,
            }
    # Some deprecations are not specified in a straightforward to scrape
    # way and these are specified in MANUAL_DEPRECATIONS:
    deprecations.update(MANUAL_DEPRECATIONS)
    return deprecations


PURPOSE_FILTER_MAP = {
    'style': 'S',
    '728': 'U',
}


def parse_checks(check_args, ignores=None, max_line_len=None, reference=False):
    """Prepare dictionary of checks.

    Args:
        check_arg: list of types of checks to run,
            currently expecting '728' and/or 'style'
        ignores: list of codes to ignore.
        max_line_len: Adds a specific style warning for lines longer than
            this. (If None, rule not enforced)
        reference: Function is being used to get a reference. If true
            max-line-length will have a generic message, rather than
            using any specific value.
    """
    ignores = ignores or []
    parsedchecks = {}
    purpose_filters = [PURPOSE_FILTER_MAP[i] for i in check_args]

    checks = {'U': get_upgrader_info(), 'S': STYLE_CHECKS}

    for purpose, ruleset in checks.items():
        if purpose in purpose_filters:
            # Run through the rest of the config items.
            for index, (pattern, meta) in enumerate(ruleset.items(), start=1):
                meta.update({'purpose': purpose})
                if 'index' not in meta:
                    meta.update({'index': index})
                if f'{purpose}{index:03d}' not in ignores:
                    parsedchecks.update({pattern: meta})
            if 'S' in purpose and f"S{LINE_LEN_NO:03d}" not in ignores:
                if not max_line_len:
                    max_line_len = 130
                regex = r"^.{" + str(max_line_len) + r"}"
                if reference:
                    msg = (
                        'line > ``<max_line_len>`` characters. Max line '
                        ' length set in pyproject.toml (default 130)'
                    )
                else:
                    msg = f'line > {max_line_len} characters.'
                parsedchecks[re.compile(regex)] = {
                    'short': msg,
                    'url': STYLE_GUIDE + 'line-length-and-continuation',
                    'index': LINE_LEN_NO,
                    'purpose': 'S'
                }
    return parsedchecks


def check_cylc_file(
    dir_, file_, checks,
    modify=False,
):
    """Check A Cylc File for Cylc 7 Config"""
    file_rel = file_.relative_to(dir_)
    # Set mode as read-write or read only.
    outlines = []

    # Open file, and read it's line to memory.
    lines = file_.read_text().split('\n')
    jinja_shebang = lines[0].strip().lower() == JINJA2_SHEBANG
    count = 0
    for line_no, line in enumerate(lines, start=1):
        for check, message in checks.items():
            # Tests with for presence of Jinja2 if no shebang line is
            # present.
            if (
                jinja_shebang
                and message['short'].startswith(
                    JINJA2_FOUND_WITHOUT_SHEBANG)
            ):
                continue

            if (
                check.findall(line)
                and (
                    not line.strip().startswith('#')
<<<<<<< HEAD
                    or 'commented Jinja2!' in message['short']
=======
                    or message['index'] == 11  # commented-out Jinja2
>>>>>>> 31b6916d
                )
            ):
                count += 1
                if modify:
                    if message['url'].startswith('http'):
                        url = message['url']
                    else:
                        url = URL_STUB + message['url']
                    outlines.append(
                        f'# [{message["purpose"]}{message["index"]:03d}]: '
                        f'{message["short"]}\n'
                        f'# - see {url}'
                    )
                else:
                    print(
                        Fore.YELLOW +
                        f'[{message["purpose"]}{message["index"]:03d}]'
                        f' {file_rel}:{line_no}: {message["short"]}'
                    )
        if modify:
            outlines.append(line)
    if modify:
        file_.write_text('\n'.join(outlines))
    return count


def get_cylc_files(
    base: Path, exclusions: Union[list, None] = None
) -> Generator[Path, None, None]:
    """Given a directory yield paths to check."""
    exclusions = [] if exclusions is None else exclusions
    except_these_files = [
        file for exclusion in exclusions for file in base.rglob(exclusion)]
    for rglob in FILEGLOBS:
        for path in base.rglob(rglob):
            # Exclude log directory:
            if (
                path.relative_to(base).parts[0] != 'log'
                and path not in except_these_files
            ):
                yield path


def get_sort_key(check):
    """Return check purpose and index for sorting:
    """
    return (check[1]['purpose'], check[1]['index'])


def get_reference_rst(checks):
    """Print a reference for checks to be carried out.

    Returns:
        RST compatible text.
    """
    output = ''
    current_checkset = ''
    for check, meta in sorted(checks.items(), key=get_sort_key):
        # Check if the purpose has changed - if so create a new
        # section title:
        if meta['purpose'] != current_checkset:
            current_checkset = meta['purpose']
            title = CHECKS_DESC[meta["purpose"]]
            output += f'\n{title}\n{"-" * len(title)}\n\n'

        # Fill a template with info about the issue.
        template = (
            '{checkset}{index:003d}\n^^^^\n{summary}\n\n'
        )
        if meta['url'].startswith('http'):
            url = meta['url']
        else:
            url = URL_STUB + meta['url']
        summary = meta.get("rst", meta['short'])
        msg = template.format(
            title=check.pattern.replace('\\', ''),
            checkset=meta['purpose'],
            summary=summary,
            url=url,
            index=meta['index'],
        )
        output += msg
    output += '\n'
    return output


def get_reference_text(checks):
    """Print a reference for checks to be carried out.

    Returns:
        RST compatible text.
    """
    output = ''
    current_checkset = ''
    for check, meta in sorted(checks.items(), key=get_sort_key):
        # Check if the purpose has changed - if so create a new
        # section title:
        if meta['purpose'] != current_checkset:
            current_checkset = meta['purpose']
            title = CHECKS_DESC[meta["purpose"]]
            output += f'\n{title}\n{"-" * len(title)}\n\n'

        # Fill a template with info about the issue.
        template = (
            '{checkset}{index:003d}:\n    {summary}\n\n'
        )
        if meta['url'].startswith('http'):
            url = meta['url']
        else:
            url = URL_STUB + meta['url']
        msg = template.format(
            title=check.pattern.replace('\\', ''),
            checkset=meta['purpose'],
            summary=meta['short'],
            url=url,
            index=meta['index'],
        )
        output += msg
    output += '\n'
    return output


def get_option_parser() -> COP:
    parser = COP(
        COP_DOC,
        argdoc=[
            COP.optional(WORKFLOW_ID_OR_PATH_ARG_DOC)
        ],
    )

    parser.add_option(
        '--inplace', '-i',
        help=(
            'Modify files in place, adding comments to files. '
            'If not set, the script will work as a linter'
        ),
        action='store_true',
        default=False,
    )
    parser.add_option(
        '--ruleset', '-r',
        help=(
            'Set of rules to use: '
            '("728", "style", "all")'
        ),
        default='',
        choices=["728", "style", "all", ''],
        dest='linter'
    )
    parser.add_option(
        '--list-codes',
        help=(
            'List all linter codes.'
        ),
        action='store_true',
        default=False,
        dest='ref_mode'
    )
    parser.add_option(
        '--ignore', '-n',
        help=(
            'Ignore this check number.'
        ),
        action='append',
        default=[],
        dest='ignores',
        metavar="CODE",
        choices=tuple([f'S{i["index"]:03d}' for i in STYLE_CHECKS.values()])
    )
    parser.add_option(
        '--exit-zero',
        help='Exit with status code "0" even if there are issues.',
        action='store_true',
        default=False,
        dest='exit_zero'
    )

    return parser


@cli_function(get_option_parser)
def main(parser: COP, options: 'Values', target=None) -> None:
    if options.ref_mode:
        if options.linter in {'all', ''}:
            rulesets = ['728', 'style']
        else:
            rulesets = [options.linter]
        print(get_reference_text(parse_checks(rulesets, reference=True)))
        sys.exit(0)

    # If target not given assume we are looking at PWD
    if target is None:
        target = str(Path.cwd())

    # make sure the target is a src/run directories
    _, _, target = parse_id(
        target,
        src=True,
        constraint='workflows',
    )

    # Get a list of checks bas ed on the checking options:
    # Allow us to check any number of folders at once
    count = 0
    target = target.parent
    ruleset_default = False
    if options.linter == 'all':
        options.linter = ['728', 'style']
    elif options.linter == '':
        options.linter = ['728', 'style']
        ruleset_default = True
    else:
        options.linter = [options.linter]
    tomlopts = get_pyproject_toml(target)
    mergedopts = merge_cli_with_tomldata(
        {
            'exclude': [],
            'ignore': options.ignores,
            'rulesets': options.linter
        },
        tomlopts,
        ruleset_default
    )

    # Check whether target is an upgraded Cylc 8 workflow.
    # If it isn't then we shouldn't run the 7-to-8 checks upon
    # it:
    cylc8 = (target / 'flow.cylc').exists()
    if not cylc8 and mergedopts['rulesets'] == ['728']:
        LOG.error(
            f'{target} not a Cylc 8 workflow: '
            'Lint after renaming '
            '"suite.rc" to "flow.cylc"'
        )
        # Exit with an error code if --exit-zero was not set.
        # Return codes: sys.exit(True) == 1, sys.exit(False) == 0
        sys.exit(not options.exit_zero)
    elif not cylc8 and '728' in mergedopts['rulesets']:
        check_names = mergedopts['rulesets']
        check_names.remove('728')
    else:
        check_names = mergedopts['rulesets']

    # Check each file:
    checks = parse_checks(
        check_names,
        ignores=mergedopts['ignore'],
        max_line_len=mergedopts['max-line-length']
    )
    for file_ in get_cylc_files(target, mergedopts['exclude']):
        LOG.debug(f'Checking {file_}')
        count += check_cylc_file(
            target,
            file_,
            checks,
            options.inplace,
        )

    if count > 0:
        msg = (
            f'\n{Fore.YELLOW}'
            f'Checked {target} against {check_names} '
            f'rules and found {count} issue'
            f'{"s" if count > 1 else ""}.'
        )
    else:
        msg = (
            f'{Fore.GREEN}'
            f'Checked {target} against {check_names} rules and '
            'found no issues.'
        )

    print(msg)

    # Exit with an error code if there were warnings and
    # if --exit-zero was not set.
    # Return codes: sys.exit(True) == 1, sys.exit(False) == 0
    sys.exit(count != 0 and not options.exit_zero)


# NOTE: use += so that this works with __import__
# (docstring needed for `cylc help all` output)
__doc__ += get_reference_rst(parse_checks(['728', 'style'], reference=True))<|MERGE_RESOLUTION|>--- conflicted
+++ resolved
@@ -499,11 +499,7 @@
                 check.findall(line)
                 and (
                     not line.strip().startswith('#')
-<<<<<<< HEAD
-                    or 'commented Jinja2!' in message['short']
-=======
                     or message['index'] == 11  # commented-out Jinja2
->>>>>>> 31b6916d
                 )
             ):
                 count += 1
