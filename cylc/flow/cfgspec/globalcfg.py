--- conflicted
+++ resolved
@@ -1420,11 +1420,6 @@
             ''')
             Conf('retrieve job logs max size', VDR.V_STRING, desc=f'''
                 The maximum size of job logs to retrieve.
-<<<<<<< HEAD
-
-=======
-                
->>>>>>> 82572e10
                 Can be anything
                 accepted by the ``--max-size=SIZE`` option of ``rsync``.
 
