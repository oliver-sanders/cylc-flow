--- conflicted
+++ resolved
@@ -317,13 +317,11 @@
     def get_graphed_family_nodes( self ):
         return self.config.families_used_in_graph
 
-<<<<<<< HEAD
     def get_vis_families( self ):
         return self.config.vis_families
-=======
+
     def get_families( self ):
         return copy.deepcopy(self.config.members)
->>>>>>> 63a56a4d
 
     def do_live_graph_movie( self ):
         return ( self.config['visualization']['enable live graph movie'],
