--- conflicted
+++ resolved
@@ -111,30 +111,6 @@
 
         self.reconnect()
 
-<<<<<<< HEAD
-        self.waiting_led = gtk.gdk.pixbuf_new_from_file( imagedir + "/lamps/led-waiting-glow.xpm" )
-        self.retry_delayed_led = gtk.gdk.pixbuf_new_from_file( imagedir + "/lamps/led-retry-glow.xpm" )
-        self.runahead_led = gtk.gdk.pixbuf_new_from_file( imagedir + "/lamps/led-runahead-glow.xpm" )
-        self.queued_led = gtk.gdk.pixbuf_new_from_file( imagedir + "/lamps/led-queued-glow.xpm" )
-        self.submitted_led = gtk.gdk.pixbuf_new_from_file( imagedir + "/lamps/led-submitted-glow.xpm" )
-        self.running_led = gtk.gdk.pixbuf_new_from_file( imagedir + "/lamps/led-running-glow.xpm" )
-        self.failed_led = gtk.gdk.pixbuf_new_from_file( imagedir + "/lamps/led-failed-glow.xpm" )
-        self.stopped_led = gtk.gdk.pixbuf_new_from_file( imagedir + "/lamps/led-stopped-glow.xpm" )
-        self.succeeded_led = gtk.gdk.pixbuf_new_from_file( imagedir + "/lamps/led-finished.xpm" )
-
-        self.empty_led = gtk.gdk.pixbuf_new_from_file( imagedir + "/lamps/led-empty.xpm" )
-
-        self.led_digits_one = []
-        self.led_digits_two = []
-        self.led_digits_blank = gtk.gdk.pixbuf_new_from_file( imagedir + "/digits/one/digit-blank.xpm" )
-        for i in range(10):
-            self.led_digits_one.append( gtk.gdk.pixbuf_new_from_file( imagedir + "/digits/one/digit-" + str(i) + ".xpm" ))
-            self.led_digits_two.append( gtk.gdk.pixbuf_new_from_file( imagedir + "/digits/two/digit-" + str(i) + ".xpm" ))
-
-        #self.config = config( self.suite )
-
-=======
->>>>>>> 70dedafc
     def reconnect( self ):
         try:
             self.god = cylc_pyro_client.client( self.cfg.suite,
@@ -426,6 +402,7 @@
         self.reconnect()
 
         self.waiting_led = gtk.gdk.pixbuf_new_from_file( imagedir + "/lamps/led-waiting-glow.xpm" )
+        self.retry_delayed_led = gtk.gdk.pixbuf_new_from_file( imagedir + "/lamps/led-retry-glow.xpm" )
         self.runahead_led = gtk.gdk.pixbuf_new_from_file( imagedir + "/lamps/led-runahead-glow.xpm" )
         self.queued_led = gtk.gdk.pixbuf_new_from_file( imagedir + "/lamps/led-queued-glow.xpm" )
         self.submitted_led = gtk.gdk.pixbuf_new_from_file( imagedir + "/lamps/led-submitted-glow.xpm" )
