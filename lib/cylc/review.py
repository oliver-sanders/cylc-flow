--- conflicted
+++ resolved
@@ -661,11 +661,7 @@
     def view(self, user, suite, path, path_in_tar=None, mode=None,
              no_fuzzy_time="0"):
         """View a text log file."""
-<<<<<<< HEAD
-        if re.searc(r"log\..*\d\d\s\d\d$", path):
-=======
         if re.search(r"log\..*\d\d\s\d\d$", path):
->>>>>>> 1fb72959
             path = path.replace(' ', '+')
         # get file or serve raw data
         file_output = self.get_file(
