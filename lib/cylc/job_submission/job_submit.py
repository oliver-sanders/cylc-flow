#!/usr/bin/env python

#C: THIS FILE IS PART OF THE CYLC FORECAST SUITE METASCHEDULER.
#C: Copyright (C) 2008-2011 Hilary Oliver, NIWA
#C:
#C: This program is free software: you can redistribute it and/or modify
#C: it under the terms of the GNU General Public License as published by
#C: the Free Software Foundation, either version 3 of the License, or
#C: (at your option) any later version.
#C:
#C: This program is distributed in the hope that it will be useful,
#C: but WITHOUT ANY WARRANTY; without even the implied warranty of
#C: MERCHANTABILITY or FITNESS FOR A PARTICULAR PURPOSE.  See the
#C: GNU General Public License for more details.
#C:
#C: You should have received a copy of the GNU General Public License
#C: along with this program.  If not, see <http://www.gnu.org/licenses/>.

"""
Job submission base class.

Writes a temporary "job file" that exports the cylc execution
environment (so the executing task can access cylc commands), suite
global and task-specific environment variables, and then  
executes the task command.  Specific derived job submission classes
define the means by which the job file itself is executed.

If OWNER@REMOTE_HOST is not equivalent to whoami@localhost:
 ssh OWNER@HOST submit(FILE)
so passwordless ssh must be configured.
"""

import pwd
import re, os
import tempfile, stat
import string
from cylc.mkdir_p import mkdir_p
from jobfile import jobfile
from cylc.dummy import dummy_command, dummy_command_fail
import socket
import subprocess
#import datetime
import time
 
class job_submit(object):
    REMOTE_COMMAND_TEMPLATE = ( " '"
                                + "mkdir -p $(dirname %(jobfile_path)s)"
                                + " && cat >%(jobfile_path)s"
                                + " && chmod +x %(jobfile_path)s"
                                + " && (%(command)s)"
                                + "'" )
    SUDO_TEMPLATE = "sudo -u %s"

    # class variables that are set remotely at startup:
    # (e.g. 'job_submit.simulation_mode = True')
    simulation_mode = False
<<<<<<< HEAD
=======
    global_task_owner = None
    global_remote_host = None
    global_remote_shell_template = None
    global_remote_cylc_dir = None
    global_remote_suite_dir = None
    global_manual_messaging = False
>>>>>>> 165ba132
    failout_id = None
    cylc_env = None
<<<<<<< HEAD
=======
    owned_task_execution_method = None
    global_job_submit_command_template = None
>>>>>>> 165ba132

    def __init__( self, task_id, task_command, task_env, directives, 
            manual_messaging, logfiles, task_joblog_dir, task_owner,
            remote_host, remote_cylc_dir, remote_suite_dir,
            remote_shell_template=None, job_submit_command_template=None ): 

        self.task_id = task_id
        self.task_command = task_command
        if self.__class__.simulation_mode:
            if self.__class__.failout_id != self.task_id:
                self.task_command = dummy_command
            else: 
                self.task_command = dummy_command_fail

        self.task_env = task_env
        self.directives  = directives
        self.logfiles = logfiles
 
        self.suite_owner = os.environ['USER']
        if task_owner:
            self.task_owner = task_owner
            self.other_owner = True
        else:
            self.task_owner = self.suite_owner
            self.other_owner = False

        if remote_shell_template:
            self.remote_shell_template = remote_shell_template
        elif self.__class__.global_remote_shell_template:
            self.remote_shell_template = self.__class__.global_remote_shell_template
        else:
            self.remote_shell_template = None

        if job_submit_command_template:
            self.job_submit_command_template = job_submit_command_template
        elif self.__class__.global_job_submit_command_template:
            self.job_submit_command_template = self.__class__.global_job_submit_command_template
        else:
            self.job_submit_command_template = None

        if remote_cylc_dir:
            self.remote_cylc_dir = remote_cylc_dir
        else:
            self.remote_cylc_dir = None
  
        if remote_suite_dir:
            self.remote_suite_dir = remote_suite_dir
        else:
            self.remote_suite_dir = None

        if remote_host:
            self.remote_host = remote_host
<<<<<<< HEAD

        if remote_host:
            self.local_job_submit = False
=======
        elif self.__class__.global_remote_host:
            self.remote_host = self.__class__.global_remote_host
>>>>>>> 165ba132
        else:
            self.remote_host = "localhost"

        self.local_job_submit = (
                ( not self.remote_host
                  or self.remote_host == "localhost"
                  or self.remote_host == socket.gethostname() )
            and self.task_owner == self.suite_owner
        )

        if manual_messaging != None:  # boolean, must distinguish None from False
            self.manual_messaging = manual_messaging

        if self.__class__.simulation_mode:
            # but ignore remote task settings in simulation mode (this allows us to
            # dummy-run suites with remote tasks if outside of their 
            # usual execution environment).
            self.local_job_submit = True
            # Ignore task owners in simulation mode (this allows us to
            # dummy-run suites with owned tasks if outside of their 
            # usual execution environment).
            self.task_owner = self.suite_owner

        # The job will be submitted from the task owner's home
        # directory, in case the job submission method requires that
        # the "running directory" exists and is writeable by the job
        # owner (e.g. loadleveler?). The only directory we can be
        # sure exists in advance is the home directory; in general
        # it is difficult to create a new directory on the fly if it
        # must exist *before the job is submitted*.
        try:
            self.homedir = pwd.getpwnam( self.task_owner ).pw_dir
        except:
            raise SystemExit( "ERROR: task %s owner (%s): home dir not found"
                              % (self.task_id, self.task_owner) )

        # Job submission log directory
        # (for owned and remote tasks, this directory must exist in
        # advance; otherwise cylc can create it if necessary).
        if task_joblog_dir:
<<<<<<< HEAD
            ### task overrode the suite job submission log directory
            jldir = os.path.expandvars( os.path.expanduser(task_joblog_dir))
            self.joblog_dir = jldir
            if self.local_job_submit and not self.task_owner:
                mkdir_p( jldir )
=======
            # task overrode the suite job submission log directory
            self.joblog_dir = task_joblog_dir
        else:
            # use the suite job submission log directory
            # (created if necessary in config.py)
            self.joblog_dir = self.__class__.joblog_dir

        self.joblog_dir = os.path.expandvars( os.path.expanduser(self.joblog_dir) )
        mkdir_p( self.joblog_dir )

>>>>>>> 165ba132
        if not self.local_job_submit:
            # Make joblog_dir relative to $HOME for remote tasks by
            # cutting the suite owner's $HOME from the path (if it exists;
            # if not - e.g. remote path specified absolutely - this will
            # have no effect).
            self.joblog_dir = re.sub( os.environ['HOME'] + '/', '', self.joblog_dir )

        self.set_logfile_names()
        # Overrideable methods
        self.set_directives()  # (logfiles used here!)
        self.set_scripting()
        self.set_environment()
 
    def set_logfile_names( self ):
        # EITHER: Tag file name with a string that is the microseconds since epoch
        now = time.time()
        key = self.task_id + "-%.6f" % now
        # OR: with a similar string based on current date/time
        # now = datetime.datetime.now()
        # key = self.task_id + now.strftime("-%Y%m%dT%H%M%S.") + str(now.microsecond)
        self.jobfile_path = os.path.join( self.joblog_dir, key )
        self.stdout_file = self.jobfile_path + ".out"
        self.stderr_file = self.jobfile_path + ".err"

        # Record local logs for access by gcylc
        self.logfiles.add_path( self.stdout_file )
        self.logfiles.add_path( self.stderr_file )
        self.logfiles.add_path( self.jobfile_path )

    def set_directives( self ):
        # OVERRIDE IN DERIVED CLASSES IF NECESSARY
        # self.directives['name'] = value

        # Prefix, e.g. '#QSUB ' (qsub), or '#@ ' (loadleveler)
        self.directive_prefix = "# FOO "
        # Final directive, WITH PREFIX, e.g. '#@ queue' for loadleveler
        self.final_directive = " # FINAL"

    def set_scripting( self ):
        # OVERRIDE IN DERIVED CLASSES IF NECESSARY
        # to modify pre- and post-command scripting
        return

    def set_environment( self ):
        # OVERRIDE IN DERIVED CLASSES IF NECESSARY
        # to modify global or task-specific environment
        return

    def construct_jobfile_submission_command( self ):
        # DERIVED CLASSES MUST OVERRIDE.
        # Construct self.command, a command to submit the job file to
        # run by the derived job submission method.
        raise SystemExit( 'ERROR: no job submission command defined!' )

    def submit( self, dry_run ):
        # change to $HOME 
        try: 
            os.chdir( pwd.getpwnam(self.suite_owner).pw_dir )
        except OSError, e:
            print "Failed to change to suite owner's home directory"
            print e
            return False

        jf = jobfile( self.task_id, 
                self.__class__.cylc_env, self.task_env, 
                self.directive_prefix, self.directives, self.final_directive, 
                self.manual_messaging, self.task_command, 
                self.remote_cylc_dir, self.remote_suite_dir, 
                self.__class__.shell, 
                self.__class__.simulation_mode,
                self.__class__.__name__ )
        jf.write( self.jobfile_path )

        if not self.local_job_submit:
            self.local_jobfile_path = self.jobfile_path
            self.remote_jobfile_path = self.jobfile_path

        # Construct self.command, the command to submit the jobfile to run
        self.construct_jobfile_submission_command()

        # make sure the jobfile is executable
        os.chmod( self.jobfile_path, stat.S_IRWXU | stat.S_IRWXG | stat.S_IRWXO )

        # configure command for local or remote submit
        if self.local_job_submit:
            command = self.command
            jobfile_path = self.jobfile_path
            stdin = None
        elif self.remote_host == "localhost" \
             and self.__class__.owned_task_execution_method == "sudo":
            # change to task owner's $HOME 
            try: 
                os.chdir( self.homedir )
            except OSError, e:
                print "Failed to change to task owner's home directory"
                print e
                return False

            command = self.SUDO_TEMPLATE % self.task_owner
            command += self.REMOTE_COMMAND_TEMPLATE % { "jobfile_path": self.jobfile_path,
                                                        "command": self.command }
            stdin = subprocess.PIPE
        else:
            self.destination = self.task_owner + "@" + self.remote_host
            remote_shell_template = self.remote_shell_template
            command = remote_shell_template % self.destination
            command += self.REMOTE_COMMAND_TEMPLATE % { "jobfile_path": self.jobfile_path,
                                                        "command": self.command }
            jobfile_path = self.destination + ":" + self.remote_jobfile_path
            stdin = subprocess.PIPE

        # execute the local command to submit the job
        if dry_run:
            print " > TASK JOB SCRIPT: " + jobfile_path
            print " > JOB SUBMISSION: " + command
            return True

        print " > SUBMITTING TASK: " + command
        try:
            popen = subprocess.Popen( command, shell=True, stdin=stdin )
            if not self.local_job_submit:
                f = open(self.jobfile_path)
                popen.communicate(f.read())
                f.close()
            res = popen.wait()
            if res < 0:
                print "command terminated by signal", res
                success = False
            elif res > 0:
                print "command failed", res
                success = False
            else:
                # res == 0
                success = True
        except OSError, e:
            # THIS DOES NOT CATCH BACKGROUND EXECUTION FAILURE
            # (i.e. cylc's simplest "background" job submit method)
            # because a background job returns immediately and the failure
            # occurs in the background sub-shell.
            print "Job submission failed", e
            success = False

        return success

    def cleanup( self ):
        # called by task class when the job finishes
        
        # DISABLE JOBFILE DELETION AS WE'RE ADDING IT TO THE VIEWABLE LOGFILE LIST
        return 

        if not self.local_job_submit:
            print ' - deleting remote jobfile ' + self.jobfile_path
            os.system( 'ssh ' + self.destination + ' rm ' + self.jobfile_path )
        else:
            print ' - deleting local jobfile ' + self.jobfile_path
            os.unlink( self.jobfile_path )<|MERGE_RESOLUTION|>--- conflicted
+++ resolved
@@ -19,10 +19,9 @@
 """
 Job submission base class.
 
-Writes a temporary "job file" that exports the cylc execution
-environment (so the executing task can access cylc commands), suite
-global and task-specific environment variables, and then  
-executes the task command.  Specific derived job submission classes
+Writes a temporary "job file" that exports the cylc environment (so the
+executing task can access cylc commands), suite environment, and then  
+executes the task command scripting. Derived job submission classes
 define the means by which the job file itself is executed.
 
 If OWNER@REMOTE_HOST is not equivalent to whoami@localhost:
@@ -54,27 +53,14 @@
     # class variables that are set remotely at startup:
     # (e.g. 'job_submit.simulation_mode = True')
     simulation_mode = False
-<<<<<<< HEAD
-=======
-    global_task_owner = None
-    global_remote_host = None
-    global_remote_shell_template = None
-    global_remote_cylc_dir = None
-    global_remote_suite_dir = None
-    global_manual_messaging = False
->>>>>>> 165ba132
     failout_id = None
     cylc_env = None
-<<<<<<< HEAD
-=======
-    owned_task_execution_method = None
-    global_job_submit_command_template = None
->>>>>>> 165ba132
 
     def __init__( self, task_id, task_command, task_env, directives, 
-            manual_messaging, logfiles, task_joblog_dir, task_owner,
+            manual_messaging, logfiles, joblog_dir, task_owner,
             remote_host, remote_cylc_dir, remote_suite_dir,
-            remote_shell_template=None, job_submit_command_template=None ): 
+            remote_shell_template, job_submit_command_template,
+            job_submission_shell, owned_task_execution_method ): 
 
         self.task_id = task_id
         self.task_command = task_command
@@ -96,19 +82,10 @@
             self.task_owner = self.suite_owner
             self.other_owner = False
 
-        if remote_shell_template:
-            self.remote_shell_template = remote_shell_template
-        elif self.__class__.global_remote_shell_template:
-            self.remote_shell_template = self.__class__.global_remote_shell_template
-        else:
-            self.remote_shell_template = None
-
-        if job_submit_command_template:
-            self.job_submit_command_template = job_submit_command_template
-        elif self.__class__.global_job_submit_command_template:
-            self.job_submit_command_template = self.__class__.global_job_submit_command_template
-        else:
-            self.job_submit_command_template = None
+        self.remote_shell_template = remote_shell_template
+        self.job_submit_command_template = job_submit_command_template
+        self.job_submission_shell = job_submission_shell
+        self.owned_task_execution_method = owned_task_execution_method
 
         if remote_cylc_dir:
             self.remote_cylc_dir = remote_cylc_dir
@@ -122,14 +99,9 @@
 
         if remote_host:
             self.remote_host = remote_host
-<<<<<<< HEAD
 
         if remote_host:
             self.local_job_submit = False
-=======
-        elif self.__class__.global_remote_host:
-            self.remote_host = self.__class__.global_remote_host
->>>>>>> 165ba132
         else:
             self.remote_host = "localhost"
 
@@ -169,25 +141,11 @@
         # Job submission log directory
         # (for owned and remote tasks, this directory must exist in
         # advance; otherwise cylc can create it if necessary).
-        if task_joblog_dir:
-<<<<<<< HEAD
-            ### task overrode the suite job submission log directory
-            jldir = os.path.expandvars( os.path.expanduser(task_joblog_dir))
-            self.joblog_dir = jldir
-            if self.local_job_submit and not self.task_owner:
-                mkdir_p( jldir )
-=======
-            # task overrode the suite job submission log directory
-            self.joblog_dir = task_joblog_dir
-        else:
-            # use the suite job submission log directory
-            # (created if necessary in config.py)
-            self.joblog_dir = self.__class__.joblog_dir
-
-        self.joblog_dir = os.path.expandvars( os.path.expanduser(self.joblog_dir) )
-        mkdir_p( self.joblog_dir )
-
->>>>>>> 165ba132
+        jldir = os.path.expandvars( os.path.expanduser(joblog_dir))
+        self.joblog_dir = jldir
+        if self.local_job_submit and not self.task_owner:
+            mkdir_p( jldir )
+
         if not self.local_job_submit:
             # Make joblog_dir relative to $HOME for remote tasks by
             # cutting the suite owner's $HOME from the path (if it exists;
@@ -256,7 +214,7 @@
                 self.directive_prefix, self.directives, self.final_directive, 
                 self.manual_messaging, self.task_command, 
                 self.remote_cylc_dir, self.remote_suite_dir, 
-                self.__class__.shell, 
+                self.job_submission_shell, 
                 self.__class__.simulation_mode,
                 self.__class__.__name__ )
         jf.write( self.jobfile_path )
@@ -277,7 +235,7 @@
             jobfile_path = self.jobfile_path
             stdin = None
         elif self.remote_host == "localhost" \
-             and self.__class__.owned_task_execution_method == "sudo":
+             and self.owned_task_execution_method == "sudo":
             # change to task owner's $HOME 
             try: 
                 os.chdir( self.homedir )
