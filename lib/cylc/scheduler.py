#!/usr/bin/env python

#C: THIS FILE IS PART OF THE CYLC SUITE ENGINE.
#C: Copyright (C) 2008-2012 Hilary Oliver, NIWA
#C:
#C: This program is free software: you can redistribute it and/or modify
#C: it under the terms of the GNU General Public License as published by
#C: the Free Software Foundation, either version 3 of the License, or
#C: (at your option) any later version.
#C:
#C: This program is distributed in the hope that it will be useful,
#C: but WITHOUT ANY WARRANTY; without even the implied warranty of
#C: MERCHANTABILITY or FITNESS FOR A PARTICULAR PURPOSE.  See the
#C: GNU General Public License for more details.
#C:
#C: You should have received a copy of the GNU General Public License
#C: along with this program.  If not, see <http://www.gnu.org/licenses/>.

from cylc_pyro_server import pyro_server
from task_types import task, clocktriggered
from prerequisites.plain_prerequisites import plain_prerequisites
from suite_host import suite_host
from owner import user
from shutil import copy as shcopy
from copy import deepcopy
from cycle_time import ct, CycleTimeError
import datetime, time
import port_scan
import accelerated_clock 
import logging
import re, os, sys, shutil
from state_summary import state_summary
from passphrase import passphrase
from OrderedDict import OrderedDict
from locking.lockserver import lockserver
from locking.suite_lock import suite_lock
from suite_id import identifier
from config import config, SuiteConfigError, TaskNotDefinedError
from global_config import globalcfg
from port_file import port_file, PortFileExistsError, PortFileError
from broker import broker
from Pyro.errors import NamingError, ProtocolError
from version import cylc_version
from regpath import RegPath
from CylcError import TaskNotFoundError, TaskStateError
from RuntimeGraph import rGraph
from RunEventHandler import RunHandler
from LogDiagnosis import LogSpec
from broadcast import broadcast
from suite_state_dumping import dumper
from suite_logging import suite_log
from suite_output import suite_output
<<<<<<< HEAD
import cylc.rundb
=======
import threading
from suite_cmd_interface import comqueue
from suite_info_interface import info_interface
from TaskID import TaskID, TaskIDError
from task_pool import pool
import flags

class result:
    """TO DO: GET RID OF THIS - ONLY USED BY INFO COMMANDS"""
    def __init__( self, success, reason="Action succeeded", value=None ):
        self.success = success
        self.reason = reason
        self.value = value
>>>>>>> 463a7e7b

class SchedulerError( Exception ):
    """
    Attributes:
        message - what the problem is. 
        TO DO: element - config element causing the problem
    """
    def __init__( self, msg ):
        self.msg = msg
    def __str__( self ):
        return repr(self.msg)

class request_handler( threading.Thread ):
    def __init__( self, pyro, verbose ):
        threading.Thread.__init__(self)
        self.pyro = pyro
        self.quit = False

    def run( self ):
        while True:
            self.pyro.handleRequests(timeout=1)
            if self.quit:
                break
        print "REQUEST HANDLER THREAD EXIT"


class scheduler(object):
    def __init__( self, is_restart=False ):

        # SUITE OWNER
        self.owner = user

        # SUITE HOST
        self.host= suite_host

        # STARTUP BANNER
        self.banner = OrderedDict()

        # DEPENDENCY BROKER
        self.broker = broker()

        self.lock_acquired = False

        self.is_restart = is_restart

        self.graph_warned = {}

        self.do_process_tasks = False

        # COMMANDLINE OPTIONS

        self.parser.add_option( "--until", 
                help="Shut down after all tasks have PASSED this cycle time.",
                metavar="CYCLE", action="store", dest="stop_tag" )

        self.parser.add_option( "--hold", help="Hold (don't run tasks) "
                "immediately on starting.",
                action="store_true", default=False, dest="start_held" )

        self.parser.add_option( "--hold-after",
                help="Hold (don't run tasks) AFTER this cycle time.",
                metavar="CYCLE", action="store", dest="hold_time" )

        self.parser.add_option( "-m", "--mode",
                help="Run mode: live, simulation, or dummy; default is live.",
                metavar="STRING", action="store", default='live', dest="run_mode" )

        self.parser.add_option( "--reference-log", 
                help="Generate a reference log for use in reference tests.",
                action="store_true", default=False, dest="genref" )

        self.parser.add_option( "--reference-test", 
                help="Do a test run against a previously generated reference log.",
                action="store_true", default=False, dest="reftest" )

        self.parser.add_option( "--from-gui", help=\
                "(do not use).",
                action="store_true", default=False, dest="from_gui" )

        self.parser.add_option( "--no-redirect", help=\
                "Do not redirect stdout and stderr to file.",
                action="store_true", default=False, dest="noredirect" )

        self.parse_commandline()

        # global config
        self.globals = globalcfg()

        # read-only commands to expose directly to the network
        self.info_commands = {
                'ping suite'        : self.info_ping,
                'ping task'         : self.info_ping_task,
                'suite info'        : self.info_get_suite_info,
                'task list'         : self.info_get_task_list,
                'task info'         : self.info_get_task_info,
                'family nodes'      : self.info_get_family_nodes,
                'graphed family nodes' : self.info_get_graphed_family_nodes,
                'vis families'      : self.info_get_vis_families,
                'families'          : self.info_get_families,
                'do live graph movie'   : self.info_do_live_graph_movie,
                'family hierarchy'   : self.info_get_family_hierarchy,
                'graph raw'         : self.info_get_graph_raw,
                'task requisites'   : self.info_get_task_requisites,
                }
 
        # control commands to expose indirectly via a command queue
        self.control_commands = {
                'stop cleanly'          : self.command_stop_cleanly,
                'stop now'              : self.command_stop_now,
                'stop after tag'        : self.command_stop_after_tag,
                'stop after clock time' : self.command_stop_after_clock_time,
                'stop after task'       : self.command_stop_after_task,
                'release suite'         : self.command_release_suite,
                'release task'          : self.command_release_task,
                'kill cycle'            : self.command_kill_cycle,
                'kill task'             : self.command_kill_task,
                'hold suite now'        : self.command_hold_suite,
                'hold task now'         : self.command_hold_task,
                'set runahead'          : self.command_set_runahead,
                'set verbosity'         : self.command_set_verbosity,
                'purge tree'            : self.command_purge_tree,
                'reset task state'      : self.command_reset_task_state,
                'trigger task'          : self.command_trigger_task,
                'nudge suite'           : self.command_nudge,
                'insert task'           : self.command_insert_task,
                'reload suite'          : self.command_reload_suite,
                'add prerequisite'      : self.command_add_prerequisite,
                }

        # parse the suite definition
        self.configure_suite()

        reqmode = self.config['cylc']['required run mode']
        if reqmode:
            if reqmode != self.run_mode:
                raise SchedulerError, 'ERROR: this suite requires the ' + reqmode + ' run mode'
        
        self.reflogfile = os.path.join(self.config.dir,'reference.log')

        if self.options.genref:
            self.config['cylc']['log resolved dependencies'] = True

        elif self.options.reftest:
            req = self.config['cylc']['reference test']['required run mode']
            if req and req != self.run_mode:
                raise SchedulerError, 'ERROR: this suite allows only ' + req + ' mode reference tests'
            handler = self.config.event_handlers['shutdown']
            if handler: 
                print >> sys.stderr, 'WARNING: replacing shutdown event handler for reference test run'
            self.config.event_handlers['shutdown'] = self.config['cylc']['reference test']['suite shutdown event handler']
            self.config['cylc']['log resolved dependencies'] = True
            self.config.abort_if_shutdown_handler_fails = True
            spec = LogSpec( self.reflogfile )
            self.start_tag = spec.get_start_tag()
            self.stop_tag = spec.get_stop_tag()
            self.ref_test_allowed_failures = self.config['cylc']['reference test']['expected task failures']
            if not self.config['cylc']['reference test']['allow task failures'] and len( self.ref_test_allowed_failures ) == 0:
                self.config['cylc']['abort if any task fails'] = True
            self.config.abort_on_timeout = True
            timeout = self.config['cylc']['reference test'][ self.run_mode + ' mode suite timeout' ]
            if not timeout:
                raise SchedulerError, 'ERROR: suite timeout not defined for ' + self.run_mode + ' mode reference test'
            self.config.suite_timeout = timeout
            self.config.reset_timer = False

        if not self.is_restart:     # create new suite_db file if needed
            db = cylc.rundb.CylcRuntimeDAO(suite_dir=self.run_dir + "/" + self.suite, new_mode=True)

        # Note that the following lines must be present at the top of
        # the suite log file for use in reference test runs:
        self.log.critical( 'Suite starting at ' + str( datetime.datetime.now()) )
        if self.run_mode == 'live':
            self.log.info( 'Log event clock: real time' )
        else:
            self.log.info( 'Log event clock: accelerated' )
        self.log.info( 'Run mode: ' + self.run_mode )
        self.log.info( 'Start tag: ' + str(self.start_tag) )
        self.log.info( 'Stop tag: ' + str(self.stop_tag) )

        if self.start_tag:
            self.start_tag = self.ctexpand( self.start_tag)
        if self.stop_tag:
            self.stop_tag = self.ctexpand( self.stop_tag)

        self.runahead_limit = self.config.get_runahead_limit()
        self.asynchronous_task_list = self.config.get_asynchronous_task_name_list()

        # RECEIVER FOR BROADCAST VARIABLES
        self.wireless = broadcast( self.config.family_hierarchy )
        self.pyro.connect( self.wireless, 'broadcast_receiver')

        self.pool = pool( self.suite, self.config, self.wireless, self.pyro, self.log, self.run_mode, self.verbose, self.options.debug )
        self.request_handler = request_handler( self.pyro, self.verbose )
        self.request_handler.start()

        # LOAD TASK POOL ACCORDING TO STARTUP METHOD
        self.load_tasks()
        self.initial_oldest_ctime = self.get_oldest_c_time()

        # REMOTELY ACCESSIBLE SUITE STATE SUMMARY
        self.suite_state = state_summary( self.config, self.run_mode, self.initial_oldest_ctime, self.from_gui )
        self.pyro.connect( self.suite_state, 'state_summary')

        # initial cycle time
        if self.is_restart:
            self.ict = None
        else:
            if self.options.warm:
                if self.options.set_ict:
                    self.ict = self.start_tag
                else:
                    self.ict = None
            elif self.options.raw:
                self.ict = None
            else:
                self.ict = self.start_tag

        self.configure_environments()

        self.already_timed_out = False
        if self.config.suite_timeout:
            self.set_suite_timer()

        self.print_banner()

        self.suite_outputer = suite_output( self.suite )
        if not self.options.noredirect:
            self.suite_outputer.redirect()

        if self.config['visualization']['runtime graph']['enable']:
            self.runtime_graph = rGraph( self.suite, self.config, self.initial_oldest_ctime, self.start_tag )

        self.orphans = []
        self.reconfiguring = False
        self.nudge_timer_start = None
        self.nudge_timer_on = False
        self.auto_nudge_interval = 5 # seconds

        self.suite_halt = False
        self.suite_halt_now = False

    def process_command_queue( self ):
        queue = self.command_queue.get_queue()
        n = queue.qsize()
        if n > 0:
            print 'Actioning', n, 'queued commands'
        while queue.qsize() > 0:
            name, args = queue.get()
            try:
                self.control_commands[ name ]( *args )
            except Exception, x:
                print >> sys.stderr, x
                self.log.warning( 'Queued command failed: ' + name + '(' + ','.join( [ str(a) for a in args ]) + ')' )
            else:
                self.log.info( 'Actioned queued command: ' + name + '(' + ','.join( [str(a) for a in args ]) + ')' )
            queue.task_done()

        # To Do: incremental state summary update after each command?
        self.update_state_summary()

    def _task_type_exists( self, name_or_id ):
        # does a task name or id match a known task type in this suite?
        name = name_or_id
        if '%' in name_or_id:
            name, tag = name.split('%' )
        if name in self.config.get_task_name_list():
            return True
        else:
            return False

    def _name_from_id( self, task_id ):
        if '%' in task_id:
            name, tag = task_id.split('%')
        else:
            name = task_id
        return name

    #_________INFO_COMMANDS_____________________________________________

    def info_ping( self ):
        return result( True )

    def info_ping_task( self, task_id ):
        # is this task running at the moment
        found = False
        running = False
        for itask in self.pool.get_tasks():
            if itask.id == task_id:
                found = True
                if itask.state.is_currently('running'):
                    running = True
                break
        if not found:
            return result( False, "Task not found: " + task_id )
        elif not running:
            return result( False, task_id + " is not currently running" )
        else:
            return result( True, task_id + " is currently running" )

    def info_get_suite_info( self ):
        return [ self.config['title'], user ]

    def info_get_task_list( self, logit=True ):
        return self.config.get_task_name_list()
 
    def info_get_task_info( self, task_names ):
        info = {}
        for name in task_names:
            if self._task_type_exists( name ):
                info[ name ] = self.config.get_task_class( name ).describe()
            else:
                info[ name ] = ['ERROR: no such task type']
        return info

    def info_get_family_nodes( self ):
        return self.config.members.keys()

    def info_get_graphed_family_nodes( self ):
        return self.config.families_used_in_graph

    def info_get_vis_families( self ):
        return self.config.vis_families

    def info_get_families( self ):
        return deepcopy(self.config.members)

    def info_do_live_graph_movie( self ):
        return ( self.config['visualization']['enable live graph movie'],
                 self.config['visualization']['runtime graph']['directory'] ) 

    def info_get_family_hierarchy( self ):
        return deepcopy(self.config.family_hierarchy)

    def info_get_graph_raw( self, cto, ctn, raw, group_nodes, ungroup_nodes,
            ungroup_recursive, group_all, ungroup_all ):
        # TO DO: CAN WE OMIT THE MIDDLE MAN HERE?
        return self.config.get_graph_raw( cto, ctn, raw, group_nodes,
                ungroup_nodes, ungroup_recursive, group_all, ungroup_all)

    def info_get_task_requisites( self, in_ids ):
        in_ids_real = {}
        in_ids_back = {}
        for in_id in in_ids:
            if not self._task_type_exists( in_id ):
                continue
            real_id = in_id
            in_ids_real[ in_id ] = real_id
            in_ids_back[ real_id ] = in_id

        dump = {}
        found = False
        for task in self.pool.get_tasks():
            # loop through the suite task list
            task_id = task.id
            if task_id in in_ids_back:
                found = True
                extra_info = {}
                # extra info for clocktriggered tasks
                try:
                    extra_info[ 'Delayed start time reached' ] = task.start_time_reached() 
                    extra_info[ 'Triggers at' ] = 'T+' + str(task.real_time_delay) + ' hours'
                except AttributeError:
                    # not a clocktriggered task
                    pass
                # extra info for catchup_clocktriggered tasks
                try:
                    extra_info[ task.__class__.name + ' caught up' ] = task.__class__.get_class_var( 'caughtup' )
                except:
                    # not a catchup_clocktriggered task
                    pass
                # extra info for cycling tasks
                try:
                    extra_info[ 'Valid cycles' ] = task.valid_hours
                except AttributeError:
                    # not a cycling task
                    pass

                dump[ in_ids_back[ task_id ] ] = [ task.prerequisites.dump(), task.outputs.dump(), extra_info ]
        if not found:
            self.log.warning( 'task state info request: tasks not found' )
        else:
            return dump
    
    # CONTROL_COMMANDS__________________________________________________
    # TO DO: LOG OR PRINT ERRORS AND CARRY ON FROM CONTROL COMMANDS
    # WHICH ARE NOW EXECUTED ASYNCHRONOUSLY.
    # AND DO A SUITE SUMMARY UPDATE AFTER EACH COMMAND?

    def command_stop_cleanly( self ):
        self.hold_suite()
        self.suite_halt = True

    def command_stop_now( self ):
        self.hold_suite()
        self.suite_halt_now = True

    def command_stop_after_tag( self, tag ):
        self.set_stop_ctime( tag )

    def command_stop_after_clock_time( self, arg ):
        #try:
        date, time = arg.split('-')
        yyyy, mm, dd = date.split('/')
        HH,MM = time.split(':')
        dtime = datetime( int(yyyy), int(mm), int(dd), int(HH), int(MM) )
        #except:
        return result( False, "Bad datetime (YYYY/MM/DD-HH:mm): " + arg )
        self.set_stop_clock( dtime )

    def command_stop_after_task( self, tid ):
        #try:
        tid = TaskID( tid )
        #except TaskIDError,x:
        #    return result( False, "Invalid stop task ID: " + arg )
        #else:
        arg = tid.getstr()
        self.set_stop_task( arg )

    def command_release_task( self, task_id ):
        if not self._task_type_exists( task_id ):
            print >> sys.stderr, "task not found: " + self._name_from_id( task_id )

        found = False
        for itask in self.pool.get_tasks():
            if itask.id == task_id:
                itask.state.set_status( 'waiting' )
                found = True
                break
        if found:
            self.do_process_tasks = True
        else:
            print >> sys.stderr, "Task not found" 

    def command_release_suite( self ):
        self.release_suite()
        # TO DO: process, to update state summary
        self.suite_halt = False
        print "Tasks will be submitted when they are ready to run" 

    def command_hold_task( self, task_id ):
        if not self._task_type_exists( task_id ):
            print >> sys.stderr, "COMMAND ERROR, task not found:", self._name_from_id( task_id )

        found = False
        was_waiting = False
        for itask in self.pool.get_tasks():
            if itask.id == task_id:
                found = True
                if itask.state.is_currently('waiting') or itask.state.is_currently('queued'):
                    was_waiting = True
                    itask.state.set_status( 'held' )
                break
        if found:
            if was_waiting:
                self.do_process_tasks = True # to update monitor
                ##return result( True, "OK" )
            else:
                pass
                ##TO DO: return result( False, "Task was not waiting or queued" )
        else:
            pass
            ## TO DO: return result( False, "Task not found" )

    def command_hold_suite( self ):
        if self.paused():
            print >> sys.stderr, "COMMAND WARNING: the suite is already paused"

        self.hold_suite()
        # TO DO: process, to update state summary
        self.do_process_tasks = True

        ##return result( True, "Tasks that are ready to run will not be submitted" )

    def command_hold_after_tag( self, tag ):
        """To Do: not currently used - add to the cylc hold command"""
        self.hold_suite( tag )
        # TO DO: process, to update state summary
        self.do_process_tasks = True
        print "COMMAND result: The suite will pause when all tasks have passed " + tag 

    def command_set_runahead( self, hours=None ):
        if hours:
            self.log.info( "setting runahead limit to " + str(hours) )
            self.runahead_limit = int(hours)
        else:
            # No limit
            self.log.warning( "setting NO runahead limit" )
            self.runahead_limit = None

        self.do_process_tasks = True
        ##return result( True, "Action succeeded" )

    def command_set_verbosity( self, level ):
        # change the verbosity of all the logs:
        #   debug, info, warning, error, critical
        if level == 'debug':
            new_level = logging.DEBUG
        elif level == 'info':
            new_level = logging.INFO
        elif level == 'warning':
            new_level = logging.WARNING
        elif level == 'error':
            new_level = logging.ERROR
        elif level == 'critical':
            new_level = logging.CRITICAL
        else:
            self.log.warning( "Illegal logging level: " + level )
            return result( False, "Illegal logging level: " + level)

        self.log.setLevel( new_level )
        return result(True, 'OK')

    def command_kill_cycle( self, force_spawn, tag ):
        if not force_spawn:
            self.kill_cycle( tag )
        else:
            self.spawn_and_die_cycle( tag )

    def command_kill_task( self, force_spawn, task_id ):
        if not self._task_type_exists( task_id ):
            pass
            ## To Do:
            ## return result(False, "there is no task " + self._name_from_id( task_id ) + " in the suite graph." )
        if not force_spawn:
            self.kill( [ task_id ] )
        else:
            self.spawn_and_die( [ task_id ] )

    def command_purge_tree( self, task_id, stop ):
        # TO DO: REMOVE MIDDLE-MAN COMMANDS (E.G. THIS ONE) WHERE POSSIBLE
        if not self._task_type_exists( task_id ):
            pass
            ## To Do:
            ## return result( False, "there is no task " + self._name_from_id( task_id ) + " in the suite graph." )
        self.purge( task_id, stop )

    def command_reset_task_state( self, task_id, state ):
        # TO DO: HANDLE EXCEPTIONS FOR THE NEW WAY
        try:
            self.reset_task_state( task_id, state )
        except TaskStateError, x:
            self.log.warning( 'Refused remote reset: task state error' )
        except TaskNotFoundError, x:
            self.log.warning( 'Refused remote reset: task not found' )
        except Exception, x:
            # do not let a remote request bring the suite down for any reason
            self.log.warning( 'Remote reset failed: ' + x.__str__() )
        else:
            # To Do: report success
            self.do_process_tasks = True

    def command_trigger_task( self, task_id ):
        # TO DO: HANDLE EXCEPTIONS FOR THE NEW WAY
        try:
            self.trigger_task( task_id )
        except TaskNotFoundError, x:
            self.log.warning( 'Refused remote trigger, task not found: ' + task_id )
        except Exception, x:
            # do not let a remote request bring the suite down for any reason
            self.log.warning( 'Remote reset failed: ' + x.__str__() )
        else:
            # To Do: report success
            self.do_process_tasks = True

    def command_add_prerequisite( self, task_id, message ):
        try:
            self.add_prerequisite( task_id, message )
        except TaskNotFoundError, x:
            self.log.warning( 'Refused remote reset: task not found' )
        except Exception, x:
            # do not let a remote request bring the suite down for any reason
            self.log.warning( 'Remote reset failed: ' + x.__str__() )
        else:
            # report success
            # TO DO
            pass

    def command_insert_task( self, ins_id, stop_c_time=None ):
        ins_name = self._name_from_id( ins_id )
        if not self._task_type_exists( ins_name ):
            # TASK INSERTION GROUPS TEMPORARILY DISABLED
            #and ins_name not in self.config[ 'task insertion groups' ]:
            #return result( False, "No such task or group: " + ins_name )
            print >> sys.stderr, "Task not found: " + ins_name
        ins = ins_id
        # insert a new task or task group into the suite
        try:
            inserted, rejected = self.insertion( ins, stop_c_time )
        except Exception, x:
            self.log.warning( 'Remote insert failed: ' + x.__str__() )
        n_inserted = len(inserted)
        n_rejected = len(rejected)
        if n_inserted == 0:
            msg = "No tasks inserted"
            if n_rejected != 0:
                msg += '\nRejected tasks:'
                for t in rejected:
                    msg += '\n  ' + t
        elif n_rejected != 0:
            msg = 'Inserted tasks:' 
            for t in inserted:
                msg += '\n  ' + t
            msg += '\nRejected tasks:'
            for t in rejected:
                msg += '\n  ' + t
        elif n_rejected == 0:
            msg = 'Inserted tasks:' 
            for t in inserted:
                msg += '\n  ' + t


    def command_nudge( self ):
        # cause the task processing loop to be invoked
        # just set the "process tasks" indicator
        self.do_process_tasks = True

    def command_reload_suite( self ):
        try:
            self.reconfigure()
        except Exception, x:
            pass
            # TO DO: return result( False, str(x) )
        else:
            pass
            # TO DO: return result( True, 'OK' )



    #___________________________________________________________________

    def set_suite_timer( self, reset=False ):
        now = datetime.datetime.now()
        self.suite_timer_start = now
        print str(self.config.suite_timeout) + " minute suite timer starts NOW:", str(now)

    def ctexpand( self, tag ):
        # expand truncated cycle times (2012 => 2012010100)
        try:
            # cycle time
            tag = ct(tag).get()
        except CycleTimeError,x:
            try:
                # async integer tag
                int( tag )
            except ValueError:
                raise SystemExit( "ERROR:, invalid task tag : " + tag )
            else:
                pass
        else:
            pass
        return tag

    def reconfigure( self ):
        # reload the suite definition while the suite runs
        old_task_list = self.config.get_task_name_list()
        self.configure_suite( reconfigure=True )
        new_task_list = self.config.get_task_name_list()

        # find any old tasks that have been removed from the suite
        self.orphans = []
        for name in old_task_list:
            if name not in new_task_list:
                self.orphans.append(name)
        # adjust the new suite config to handle the orphans
        self.config.adopt_orphans( self.orphans )
 
        self.runahead_limit = self.config.get_runahead_limit()
        self.asynchronous_task_list = self.config.get_asynchronous_task_name_list()
        self.pool.qconfig = self.config['scheduling']['queues']
        self.pool.verbose = self.verbose
        self.pool.assign( reload=True )
        self.suite_state.config = self.config
        self.configure_environments()
        self.print_banner( reload=True )
        self.reconfiguring = True
        for itask in self.pool.get_tasks():
            itask.reconfigure_me = True

    def reload_taskdefs( self ):
        found = False
        for itask in self.pool.get_tasks():
            if itask.state.is_currently('running'):
                # do not reload running tasks as some internal state
                # (e.g. timers) not easily cloneable at the moment,
                # and it is possible to make changes to the task config
                # that would be incompatible with the running task.
                if itask.reconfigure_me:
                    found = True
                continue
            if itask.reconfigure_me:
                itask.reconfigure_me = False
                if itask.name in self.orphans:
                    # orphaned task
                    if itask.state.is_currently('waiting') or itask.state.is_currently('queued'):
                        # if not started running yet, remove it.
                        self.pool.remove( itask, '(task orphaned by suite reload)' )
                    else:
                        # set spawned already so it won't carry on into the future
                        itask.state.set_spawned()
                        self.log.warning( 'orphaned task will not continue: ' + itask.id  )
                else:
                    self.log.warning( 'RELOADING TASK DEFINITION FOR ' + itask.id  )
                    new_task = self.config.get_task_proxy( itask.name, itask.tag, itask.state.get_status(), None, False )
                    if itask.state.has_spawned():
                        new_task.state.set_spawned()
                    # succeeded tasks need their outputs set completed:
                    if itask.state.is_currently('succeeded'):
                        new_task.set_succeeded()
                    self.pool.remove( itask, '(suite definition reload)' )
                    self.pool.add( new_task )
        self.reconfiguring = found

    def parse_commandline( self ):
        self.banner[ 'SUITE NAME' ] = self.suite
        self.banner[ 'SUITE DEFN' ] = self.suiterc

        self.run_mode = self.options.run_mode
        self.banner['RUN MODE'] = self.run_mode

        # LOGGING LEVEL
        if self.options.debug:
            self.logging_level = logging.DEBUG
        else:
            self.logging_level = logging.INFO

        if self.options.from_gui:
            self.from_gui = True
        else:
            self.from_gui = False

    def configure_suite( self, reconfigure=False ):
        # LOAD SUITE CONFIG FILE
        self.config = config( self.suite, self.suiterc,
                self.options.templatevars,
                self.options.templatevars_file, run_mode=self.run_mode,
                verbose=self.verbose )
        self.config.create_directories()
        self.hold_before_shutdown = self.config['development']['hold before shutdown']

        self.run_dir = self.globals.cfg['run directory']
        self.banner[ 'SUITE RUN DIR' ] = self.run_dir

        self.stop_task = None

        # START and STOP CYCLE TIMES
        self.stop_tag = None
        self.stop_clock_time = None

        # (self.start_tag is set already if provided on the command line).
        if not self.start_tag:
            # No initial cycle time on the command line
            if self.config['scheduling']['initial cycle time']:
                # Use suite.rc initial cycle time
                self.start_tag = str(self.config['scheduling']['initial cycle time'])

        if self.options.stop_tag:
            # A final cycle time was provided on the command line.
            self.stop_tag = self.options.stop_tag
        elif self.config['scheduling']['final cycle time']:
            # Use suite.rc final cycle time
            self.stop_tag = str(self.config['scheduling']['final cycle time'])

        # could be async tags:
        ##if self.stop_tag:
        ##    self.stop_tag = ct( self.stop_tag ).get()
        ##if self.start_tag:
        ##    self.start_tag = ct( self.start_tag ).get()

        if not self.start_tag and not self.is_restart:
            print >> sys.stderr, 'WARNING: No initial cycle time provided - no cycling tasks will be loaded.'

        # PAUSE TIME?
        self.hold_suite_now = False
        self.hold_time = None
        if self.options.hold_time:
            # raises CycleTimeError:
            self.hold_time = ct( self.options.hold_time ).get()
            #    self.parser.error( "invalid cycle time: " + self.hold_time )
            self.banner[ 'Pausing at' ] = self.hold_time

        # USE LOCKSERVER?
        self.use_lockserver = self.config['cylc']['lockserver']['enable']
        self.lockserver_port = None
        if self.use_lockserver:
            # check that user is running a lockserver
            # DO THIS BEFORE CONFIGURING PYRO FOR THE SUITE
            # (else scan etc. will hang on the partially started suite).
            # raises port_scan.SuiteNotFound error:
            self.lockservee_port = lockserver( self.host ).get_port()

        # CONFIGURE SUITE PYRO SERVER
        suitename = self.suite
        if not reconfigure:
            self.pyro = pyro_server( suitename, self.suite_dir, 
                    self.globals.cfg['pyro']['base port'],
                    self.globals.cfg['pyro']['maximum number of ports'] )
            self.port = self.pyro.get_port()

            # REMOTELY ACCESSIBLE SUITE IDENTIFIER
            self.suite_id = identifier( self.suite, self.owner )
            self.pyro.connect( self.suite_id, 'cylcid', qualified = False )

            self.banner[ 'PORT' ] = self.port
            try:
                self.port_file = port_file( self.suite, self.port,
                    self.globals.cfg['pyro']['ports directory'],
                    self.verbose )
            except PortFileExistsError,x:
                print >> sys.stderr, x
                raise SchedulerError( 'ERROR: suite already running? (if not, delete the port file)' )

        # USE QUICK TASK ELIMINATION?
        self.use_quick = self.config['development']['use quick task elimination']

        # ALLOW MULTIPLE SIMULTANEOUS INSTANCES?
        self.exclusive_suite_lock = not self.config['cylc']['lockserver']['simultaneous instances']

        # set suite in task class (for passing to task even hook scripts)
        task.task.suite = self.suite

        # Running in UTC time? (else just use the system clock)
        self.utc = self.config['cylc']['UTC mode']

        # ACCELERATED CLOCK for simulation and dummy run modes
        rate = self.config['cylc']['accelerated clock']['rate']
        offset = self.config['cylc']['accelerated clock']['offset']
        disable = self.config['cylc']['accelerated clock']['disable']
        if self.run_mode == 'live':
            disable = True
        if not reconfigure:
            self.clock = accelerated_clock.clock( int(rate), int(offset), self.utc, disable ) 
            task.task.clock = self.clock
            clocktriggered.clocktriggered.clock = self.clock
            self.pyro.connect( self.clock, 'clock' )

        self.state_dumper = dumper( self.suite, self.run_mode, self.clock, self.start_tag, self.stop_tag )
        self.state_dump_dir = self.state_dumper.get_dir()
        self.state_dump_filename = self.state_dumper.get_path()

        if not reconfigure:
            self.command_queue = comqueue( self.control_commands.keys() )
            self.pyro.connect( self.command_queue, 'command-interface' )

            self.info_interface = info_interface( self.info_commands )
            self.pyro.connect( self.info_interface, 'suite-info' )

            slog = suite_log( self.suite )
            slog.pimp( self.logging_level, self.clock )
            self.log = slog.get_log()
            self.logfile = slog.get_path()
            self.logdir = slog.get_dir()

    def configure_environments( self ):
        cylcenv = OrderedDict()
        cylcenv[ 'CYLC_DIR_ON_SUITE_HOST' ] = os.environ[ 'CYLC_DIR' ]
        cylcenv[ 'CYLC_MODE' ] = 'scheduler'
        cylcenv[ 'CYLC_DEBUG' ] = str( self.options.debug )
        cylcenv[ 'CYLC_VERBOSE' ] = str(self.verbose)
        cylcenv[ 'CYLC_SUITE_HOST' ] =  str( self.host )
        cylcenv[ 'CYLC_SUITE_PORT' ] =  str( self.pyro.get_port())
        cylcenv[ 'CYLC_SUITE_REG_NAME' ] = self.suite
        cylcenv[ 'CYLC_SUITE_REG_PATH' ] = RegPath( self.suite ).get_fpath()
        cylcenv[ 'CYLC_SUITE_OWNER' ] = self.owner
        cylcenv[ 'CYLC_USE_LOCKSERVER' ] = str( self.use_lockserver )
        cylcenv[ 'CYLC_LOCKSERVER_PORT' ] = str( self.lockserver_port ) # "None" if not using lockserver
        cylcenv[ 'CYLC_UTC' ] = str(self.utc)
        cylcenv[ 'CYLC_SUITE_INITIAL_CYCLE_TIME' ] = str( self.ict ) # may be "None"
        cylcenv[ 'CYLC_SUITE_FINAL_CYCLE_TIME'   ] = str( self.stop_tag  ) # may be "None"
        cylcenv[ 'CYLC_SUITE_DEF_PATH_ON_SUITE_HOST' ] = self.suite_dir
        cylcenv[ 'CYLC_SUITE_DEF_PATH' ] = self.suite_dir
        cylcenv[ 'CYLC_SUITE_LOG_DIR' ] = self.logdir
        task.task.cylc_env = cylcenv

        # Put suite identity variables (for event handlers executed by
        # cylc) into the environment in which cylc runs
        for var in cylcenv:
            os.environ[var] = cylcenv[var]

        # Suite bin directory for event handlers executed by the scheduler. 
        os.environ['PATH'] = self.suite_dir + '/bin:' + os.environ['PATH'] 
        # User defined local variables that may be required by event handlers
        senv = self.config['cylc']['environment']
        for var in senv:
            os.environ[var] = os.path.expandvars(senv[var])


    def print_banner( self, reload=False ):
        msg = []
        if not reload:
            msg.append( "_" )
            msg.append( "The cylc suite engine, version " + cylc_version )
            msg.append( "Home page: http://cylc.github.com/cylc" )
            msg.append( "-" )
            msg.append( "Copyright (C) 2008-2012 Hilary Oliver, NIWA" )
            msg.append( "-" )
            msg.append( "This program comes with ABSOLUTELY NO WARRANTY; for details type:" )
            msg.append( " `cylc license warranty'." )
            msg.append( "This is free software, and you are welcome to redistribute it under" )
            msg.append( "certain conditions; for details type:" )
            msg.append( " `cylc license conditions'." )
            msg.append( "-" )
        else:
            msg.append( "_" )
            msg.append( "RELOADING THE SUITE DEFINITION AT RUNTIME" )
            msg.append( "-" )
 
        lenm = 0
        for m in msg:
            if len(m) > lenm:
                lenm = len(m)
        uline = '_' * lenm
        vline = '-' * lenm

        for m in msg:
            if m == '_':
                print uline
            elif m == '-':
                print vline
            else:
                print m

        items = self.banner.keys()

        longest_item = items[0]
        for item in items:
            if len(item) > len(longest_item):
                longest_item = item

        template = re.sub( '.', '.', longest_item )

        for item in self.banner.keys():
            print ' o ', re.sub( '^.{' + str(len(item))+ '}', item, template) + '...' + str( self.banner[ item ] )

    def run( self ):
        if self.use_lockserver:
            suitename = self.suite

            # request suite access from the lock server
            if suite_lock( suitename, self.suite_dir, self.host, self.lockserver_port, 'scheduler' ).request_suite_access( self.exclusive_suite_lock ):
               self.lock_acquired = True
            else:
               raise SchedulerError( "Failed to acquire a suite lock" )

        if self.hold_time:
            # TO DO: HANDLE STOP AND PAUSE TIMES THE SAME WAY?
            self.hold_suite( self.hold_time )

        if self.options.start_held:
            self.log.warning( "Held on start-up (no tasks will be submitted)")
            self.hold_suite()
        else:
            print "\nSTARTING"

        handler = self.config.event_handlers['startup']
        if handler:
            if self.config.abort_if_startup_handler_fails:
                foreground = True
            else:
                foreground = False
            try:
                RunHandler( 'startup', handler, self.suite, msg='suite starting', fg=foreground )
            except Exception, x:
                # Note: test suites depends on this message:
                print >> sys.stderr, '\nERROR: startup EVENT HANDLER FAILED'
                raise SchedulerError, x

        while True: # MAIN LOOP
            # PROCESS ALL TASKS whenever something has changed that might
            # require renegotiation of dependencies, etc.

            if self.reconfiguring:
                # user has requested a suite definition reload
                self.reload_taskdefs()

            
            if self.process_tasks():
                self.log.debug( "BEGIN TASK PROCESSING" )
                # loop timing: use real clock even in sim mode
                main_loop_start_time = datetime.datetime.now()

                self.negotiate()

                submitted = self.pool.process()
                self.process_resolved( submitted )

                if not self.config['development']['disable task elimination']:
                    self.cleanup()
                self.spawn()
                self.state_dumper.dump( self.pool.get_tasks(), self.wireless )

                self.update_state_summary()

                # expire old broadcast variables
                self.wireless.expire( self.get_oldest_c_time() )

                delta = datetime.datetime.now() - main_loop_start_time
                seconds = delta.seconds + float(delta.microseconds)/10**6
                self.log.debug( "END TASK PROCESSING (took " + str( seconds ) + " sec)" )

            time.sleep(1)

            # process queued task messages
            for itask in self.pool.get_tasks():
                itask.process_incoming_messages()

            # process queued commands
            self.process_command_queue()

            #print '<Pyro'
            if flags.iflag:
                flags.iflag = False
                self.update_state_summary()

            if self.config.suite_timeout:
                self.check_suite_timer()

            # SHUT DOWN IF ALL TASKS ARE SUCCEEDED OR HELD
            stop_now = True  # assume stopping

            #if stop_now:                 
            if True:
                if self.hold_suite_now or self.hold_time:
                    # don't stop if the suite is held
                    stop_now = False
                for itask in self.pool.get_tasks():
                    # find any reason not to stop
                    if not itask.state.is_currently('succeeded') and not itask.state.is_currently('held'):
                        # don't stop if any tasks are waiting, submitted, or running
                        stop_now = False
                        break
                for itask in self.pool.get_tasks():
                    if not itask.is_cycling:
                        continue
                    if itask.state.is_currently('succeeded') and not itask.state.has_spawned():
                        # Check for tasks that are succeeded but not spawned.
                        # If they are older than the suite stop time they
                        # must be about to spawn. Otherwise they must be 
                        # stalled at the runahead limit, in which case we
                        # can stop.
                        if self.stop_tag:
                            if int(itask.tag) < int(self.stop_tag):
                                stop_now = False
                                break
                        else:
                            stop_now = False
                            break

            if self.config['cylc']['abort if any task fails']:
                if self.any_task_failed():
                    raise SchedulerError( 'One or more tasks failed, and this suite sets "abort if any task fails"' )

            if self.options.reftest:
                if len( self.ref_test_allowed_failures ) > 0:
                    for itask in self.get_failed_tasks():
                        if itask.id not in self.ref_test_allowed_failures:
                            print >> sys.stderr, itask.id
                            raise SchedulerError( 'A task failed unexpectedly: not in allowed failures list' )

            if stop_now:
                if self.hold_before_shutdown:
                    self.log.warning( "ALL RUNNING TASKS FINISHED but HOLD-BEFORE-SHUTDOWN is ON" )
                    self.hold_suite()
                else:
                    self.log.warning( "ALL TASKS FINISHED OR HELD" )
                    break

            if self.suite_halt and self.no_tasks_running():
                self.log.warning( "ALL RUNNING TASKS FINISHED" )
                break

            if self.suite_halt_now:
                if not self.no_tasks_running():
                    self.log.warning( "STOPPING NOW: some running tasks will be orphaned" )
                break

            if self.stop_clock_time:
                now = self.clock.get_datetime()
                if now > self.stop_clock_time:
                    self.log.warning( "SUITE STOP TIME REACHED: " + self.stop_clock_time.isoformat() )
                    self.hold_suite()
                    self.suite_halt = True
                    # now reset self.stop_clock_time so we don't do this check again.
                    self.stop_clock_time = None

            if self.stop_task:
                name, tag = self.stop_task.split('%')
                # shut down if task type name has entirely passed task
                stop = True
                for itask in self.pool.get_tasks():
                    if itask.name == name:
                        if not itask.state.is_currently('succeeded'):
                            iname, itag = itask.id.split('%')
                            if int(itag) <= int(tag):
                                stop = False
                if stop:
                    self.log.warning( "No unfinished STOP TASK (" + name + ") older than " + tag + " remains" )
                    self.hold_suite()
                    self.suite_halt = True
                    # now reset self.stop_task so we don't do this check again.
                    self.stop_task = None

            self.check_timeouts()
            self.release_runahead()

        # END MAIN LOOP
        self.log.critical( "Suite shutting down at " + str(datetime.datetime.now()) )

        if self.options.genref:
            print '\nCOPYING REFERENCE LOG to suite definition directory'
            shcopy( self.logfile, self.reflogfile)

    def update_state_summary( self ):
        self.log.debug( "UPDATING STATE SUMMARY" )
        self.suite_state.update( self.pool.get_tasks(), self.clock,
                self.get_oldest_c_time(), self.get_newest_c_time(), self.paused(),
                self.will_pause_at(), self.suite_halt,
                self.will_stop_at(), self.runahead_limit )

    def process_resolved( self, tasks ):
        # process resolved dependencies (what actually triggers off what at run time).
        for itask in tasks:
            if self.config['visualization']['runtime graph']['enable']:
                self.runtime_graph.update( itask, self.get_oldest_c_time(), self.get_oldest_async_tag() )
            if self.config['cylc']['log resolved dependencies']:
                itask.log( 'NORMAL', 'triggered off ' + str( itask.get_resolved_dependencies()) )

    def check_suite_timer( self ):
        if self.already_timed_out:
            return
        now = datetime.datetime.now()
        timeout = self.suite_timer_start + datetime.timedelta( minutes=self.config.suite_timeout )
        handler = self.config.event_handlers['timeout']
        if now > timeout:
            message = 'suite timed out after ' + str( self.config.suite_timeout) + ' minutes' 
            self.log.warning( message )
            if handler:
                # a handler is defined
                self.already_timed_out = True
                if self.config.abort_if_timeout_handler_fails:
                    foreground = True
                else:
                    foreground = False
                try:
                    RunHandler( 'timeout', handler, self.suite, msg=message, fg=foreground )
                except Exception, x:
                    # Note: tests suites depend on the following message:
                    print >> sys.stderr, '\nERROR: timeout EVENT HANDLER FAILED'
                    raise SchedulerError, x

            if self.config.abort_on_timeout:
                raise SchedulerError, 'Abort on suite timeout is set'

    def process_tasks( self ):
        # do we need to do a pass through the main task processing loop?
        if self.do_process_tasks:
            return True

        process = False
        if self.run_mode == 'simulation':
            for itask in self.pool.get_tasks():
                    itask.sim_time_check()

        if flags.pflag:
            process = True
            flags.pflag = False
            # a task changing state indicates new suite activity
            # so reset the suite timer.
            if self.config.suite_timeout and self.config.reset_timer:
                self.set_suite_timer()

        elif self.waiting_clocktriggered_task_ready():
            # This actually returns True if ANY task is ready to run,
            # not just clock-triggered tasks (but this should not matter).
            # For a clock-triggered task, this means its time offset is
            # up AND its prerequisites are satisfied; it won't result
            # in multiple passes through the main loop.
            process = True

        ##if not process:
        ##    # If we neglect to set flags.pflag on some event that 
        ##    # makes re-negotiation of dependencies necessary then if
        ##    # that event ever happens in isolation the suite could stall
        ##    # unless manually nudged ("cylc nudge SUITE").  If this
        ##    # happens turn on debug logging to see what happens
        ##    # immediately before the stall, then set flags.pflag = True in
        ##    # the corresponding code section. Alternatively,
        ##    # for an undiagnosed stall you can uncomment this section to 
        ##    # stimulate task processing every few seconds even during
        ##    # lulls in activity.  THIS SHOULD NOT BE NECESSARY, HOWEVER.
        ##    if not self.nudge_timer_on:
        ##        self.nudge_timer_start = datetime.datetime.now()
        ##        self.nudge_timer_on = True
        ##    else:
        ##        timeout = self.nudge_timer_start + \
        ##              datetime.timedelta( seconds=self.auto_nudge_interval )
        ##      if datetime.datetime.now() > timeout:
        ##          process = True
        ##          self.nudge_timer_on = False

        return process

    def shutdown( self, message='' ):
        print "\nSHUTTING DOWN NOW"

        print " * disconnecting pyro-connected objects"
        self.pyro.disconnect( self.clock )
        self.pyro.disconnect( self.wireless )
        self.pyro.disconnect( self.suite_id )
        self.pyro.disconnect( self.suite_state )
        self.pyro.disconnect( self.command_queue )
        for itask in self.pool.get_tasks():
            self.pyro.disconnect( itask.message_queue )

        print " * terminating job submission thread"
        self.pool.worker.quit = True
        self.pool.worker.join()
        print " * terminating request handling thread"
        self.request_handler.quit = True
        self.request_handler.join()

        print " * terminating the suite Pyro daemon"
        if self.pyro:
            self.pyro.shutdown()

        self.state_dumper.dump( self.pool.get_tasks(), self.wireless )
        if self.use_lockserver:
            # do this last
            suitename = self.suite

            if self.lock_acquired:
                print " * releasing suite lock"
                lock = suite_lock( suitename, self.suite_dir, self.host, self.lockserver_port, 'scheduler' )
                try:
                    if not lock.release_suite_access():
                        print >> sys.stderr, 'WARNING failed to release suite lock!'
                except port_scan.SuiteIdentificationError, x:
                    print >> sys.stderr, x
                    print >> sys.stderr, 'WARNING failed to release suite lock!'

        try:
            self.port_file.unlink()
        except PortFileError, x:
            # port file may have been deleted
            print >> sys.stderr, x

        if self.config['visualization']['runtime graph']['enable']:
            self.runtime_graph.finalize()

        print message

        handler = self.config.event_handlers['shutdown']
        if handler:
            if self.config.abort_if_shutdown_handler_fails:
                foreground = True
            else:
                foreground = False
            try:
                RunHandler( 'shutdown', handler, self.suite, msg=message, fg=foreground )
            except Exception, x:
                if self.options.reftest:
                    sys.exit( '\nERROR: SUITE REFERENCE TEST FAILED' )
                else:
                    # Note: tests suites depend on the following message:
                    sys.exit( '\nERROR: shutdown EVENT HANDLER FAILED' )
            else:
                print '\nSUITE REFERENCE TEST PASSED'

        if not self.options.noredirect:
            self.suite_outputer.restore()

    def set_stop_ctime( self, stop_tag ):
        self.log.warning( "Setting stop cycle time: " + stop_tag )
        self.stop_tag = stop_tag

    def set_stop_clock( self, dtime ):
        self.log.warning( "Setting stop clock time: " + dtime.isoformat() )
        self.stop_clock_time = dtime

    def set_stop_task( self, taskid ):
        self.log.warning( "Setting stop task: " + taskid )
        self.stop_task = taskid

    def hold_suite( self, ctime = None ):
        if ctime:
            self.log.warning( "Setting suite hold cycle time: " + ctime )
            self.hold_time = ctime
        else:
            self.hold_suite_now = True
            self.log.warning( "Holding all waiting or queued tasks now")
            for itask in self.pool.get_tasks():
                if itask.state.is_currently('queued') or itask.state.is_currently('waiting'):
                    # (not runahead: we don't want these converted to
                    # held or they'll be released immediately on restart)
                    itask.state.set_status('held')

    def release_suite( self ):
        if self.hold_suite_now:
            self.log.warning( "RELEASE: new tasks will be queued when ready")
            self.hold_suite_now = False
            self.hold_time = None
        for itask in self.pool.get_tasks():
            if itask.state.is_currently('held'):
                if self.stop_tag and int( itask.c_time ) > int( self.stop_tag ):
                    # this task has passed the suite stop time
                    itask.log( 'NORMAL', "Not releasing (beyond suite stop cycle) " + self.stop_tag )
                elif itask.stop_c_time and int( itask.c_time ) > int( itask.stop_c_time ):
                    # this task has passed its own stop time
                    itask.log( 'NORMAL', "Not releasing (beyond task stop cycle) " + itask.stop_c_time )
                else:
                    # release this task
                    itask.state.set_status('waiting')
 
        # TO DO: write a separate method for cancelling a stop time:
        #if self.stop_tag:
        #    self.log.warning( "UNSTOP: unsetting suite stop time")
        #    self.stop_tag = None

    def will_stop_at( self ):
        if self.stop_tag:
            return self.stop_tag
        elif self.stop_clock_time:
            return self.stop_clock_time.isoformat()
        elif self.stop_task:
            return self.stop_task
        else:
            return None

    def clear_stop_times( self ):
        self.stop_tag = None
        self.stop_clock_time = None
        self.stop_task = None
 
    def paused( self ):
        return self.hold_suite_now

    def stopping( self ):
        if self.stop_tag or self.stop_clock_time:
            return True
        else:
            return False

    def will_pause_at( self ):
        return self.hold_time

    def get_runahead_base( self ):
        # Return the cycle time from which to compute the runahead
        # limit: take the oldest task not succeeded or failed (note this
        # excludes finished tasks and it includes runahead-limited tasks
        # - consequently "too low" a limit cannot actually stall a suite.
        oldest = '99991228235959'
        for itask in self.pool.get_tasks():
            if not itask.is_cycling():
                continue
            if itask.state.is_currently('failed') or itask.state.is_currently('succeeded'):
                continue
            #if itask.is_daemon():
            #    # avoid daemon tasks
            #    continue
            if int( itask.c_time ) < int( oldest ):
                oldest = itask.c_time
        return oldest

    def get_oldest_async_tag( self ):
        # return the tag of the oldest non-daemon task
        oldest = 99999999999999
        for itask in self.pool.get_tasks():
            if itask.is_cycling():
                continue
            #if itask.state.is_currently('failed'):  # uncomment for earliest NON-FAILED 
            #    continue
            if itask.is_daemon():
                continue
            if int( itask.tag ) < oldest:
                oldest = int(itask.tag)
        return oldest

    def get_oldest_c_time( self ):
        # return the cycle time of the oldest task
        oldest = '99991228230000'
        for itask in self.pool.get_tasks():
            if not itask.is_cycling():
                continue
            #if itask.state.is_currently('failed'):  # uncomment for earliest NON-FAILED 
            #    continue
            #if itask.is_daemon():
            #    # avoid daemon tasks
            #    continue
            if int( itask.c_time ) < int( oldest ):
                oldest = itask.c_time
        return oldest

    def get_newest_c_time( self ):
        # return the cycle time of the newest task
        newest = ct('1000010101').get()
        for itask in self.pool.get_tasks():
            if not itask.is_cycling():
                continue
            # avoid daemon tasks
            #if itask.is_daemon():
            #    continue
            if int( itask.c_time ) > int( newest ):
                newest = itask.c_time
        return newest

    def no_tasks_running( self ):
        # return True if no REAL tasks are submitted or running
        for itask in self.pool.get_tasks():
            if itask.state.is_currently('running') or itask.state.is_currently('submitted'):
                if hasattr( itask, 'is_pseudo_task' ):
                    # ignore task families -their 'running' state just
                    # indicates existence of running family members.
                    continue
                else:
                    return False
        return True

    def get_failed_tasks( self ):
        failed = []
        for itask in self.pool.get_tasks():
            if itask.state.is_currently('failed'):
                failed.append( itask )
        return failed

    def any_task_failed( self ):
        for itask in self.pool.get_tasks():
            if itask.state.is_currently('failed'):
                return True
        return False

    def negotiate( self ):
        # run time dependency negotiation: tasks attempt to get their
        # prerequisites satisfied by other tasks' outputs.
        # BROKERED NEGOTIATION is O(n) in number of tasks.

        self.broker.reset()

        for itask in self.pool.get_tasks():
            # register task outputs
            self.broker.register( itask )

        for itask in self.pool.get_tasks():
            # try to satisfy me (itask) if I'm not already satisfied.
            if itask.not_fully_satisfied():
                self.broker.negotiate( itask )

        for itask in self.pool.get_tasks():
            # (To Do: only used by repeating async tasks now)
            if not itask.not_fully_satisfied():
                itask.check_requisites()

    def release_runahead( self ):
        if self.runahead_limit:
            ouct = self.get_runahead_base() 
            for itask in self.pool.get_tasks():
                if not itask.is_cycling():
                    # TO DO: this test is not needed?
                    continue
                if itask.state.is_currently('runahead'):
                    foo = ct( itask.c_time )
                    foo.decrement( hours=self.runahead_limit )
                    if int( foo.get() ) < int( ouct ):
                        if self.hold_suite_now:
                            itask.log( 'DEBUG', "Releasing runahead (to held)" )
                            itask.state.set_status('held')
                        else:
                            itask.log( 'DEBUG', "Releasing runahead (to waiting)" )
                            itask.state.set_status('waiting')

    def check_hold_spawned_task( self, old_task, new_task ):
        if self.hold_suite_now:
            new_task.log( 'NORMAL', "HOLDING (general suite hold) " )
            new_task.state.set_status('held')
        elif self.stop_tag and int( new_task.c_time ) > int( self.stop_tag ):
            # we've reached the suite stop time
            new_task.log( 'NORMAL', "HOLDING (beyond suite stop cycle) " + self.stop_tag )
            new_task.state.set_status('held')
        elif self.hold_time and int( new_task.c_time ) > int( self.hold_time ):
            # we've reached the suite hold time
            new_task.log( 'NORMAL', "HOLDING (beyond suite hold cycle) " + self.hold_time )
            new_task.state.set_status('held')
        elif old_task.stop_c_time and int( new_task.c_time ) > int( old_task.stop_c_time ):
            # this task has a stop time configured, and we've reached it
            new_task.log( 'NORMAL', "HOLDING (beyond task stop cycle) " + old_task.stop_c_time )
            new_task.state.set_status('held')
        elif self.runahead_limit:
            ouct = self.get_runahead_base()
            foo = ct( new_task.c_time )
            foo.decrement( hours=self.runahead_limit )
            if int( foo.get() ) >= int( ouct ):
                # beyond the runahead limit
                new_task.plog( "HOLDING (runahead limit)" )
                new_task.state.set_status('runahead')

    def spawn( self ):
        # create new tasks foo(T+1) if foo has not got too far ahead of
        # the slowest task, and if foo(T) spawns
        for itask in self.pool.get_tasks():
            if itask.ready_to_spawn():
                itask.log( 'DEBUG', 'spawning')
                new_task = itask.spawn( 'waiting' )
                if itask.is_cycling():
                    self.check_hold_spawned_task( itask, new_task )
                    # perpetuate the task stop time, if there is one
                    new_task.stop_c_time = itask.stop_c_time
                self.pool.add( new_task )

    def force_spawn( self, itask ):
        if itask.state.has_spawned():
            return None
        else:
            itask.state.set_spawned()
            itask.log( 'DEBUG', 'forced spawning')
            # dynamic task object creation by task and module name
            new_task = itask.spawn( 'waiting' )
            self.check_hold_spawned_task( itask, new_task )
            # perpetuate the task stop time, if there is one
            new_task.stop_c_time = itask.stop_c_time
            self.pool.add( new_task )
            return new_task

    def earliest_unspawned( self ):
        all_spawned = True
        earliest_unspawned = '99998877665544'
        for itask in self.pool.get_tasks():
            if not itask.is_cycling():
                continue
            if not itask.state.has_spawned():
                all_spawned = False
                if not earliest_unspawned:
                    earliest_unspawned = itask.c_time
                elif int( itask.c_time ) < int( earliest_unspawned ):
                    earliest_unspawned = itask.c_time

        return [ all_spawned, earliest_unspawned ]

    def earliest_unsatisfied( self ):
        # find the earliest unsatisfied task
        all_satisfied = True
        earliest_unsatisfied = '99998877665544'
        for itask in self.pool.get_tasks():
            if not itask.is_cycling():
                continue
            if not itask.prerequisites.all_satisfied():
                all_satisfied = False
                if not earliest_unsatisfied:
                    earliest_unsatisfied = itask.c_time
                elif int( itask.c_time ) < int( earliest_unsatisfied ):
                    earliest_unsatisfied = itask.c_time

        return [ all_satisfied, earliest_unsatisfied ]

    def earliest_unsucceeded( self ):
        # find the earliest unsucceeded task
        # EXCLUDING FAILED TASKS
        all_succeeded = True
        earliest_unsucceeded = '99998877665544'
        for itask in self.pool.get_tasks():
            if not itask.is_cycling():
                continue
            if itask.state.is_currently('failed'):
                # EXCLUDING FAILED TASKS
                continue
            #if itask.is_daemon():
            #   avoid daemon tasks
            #   continue

            if not itask.state.is_currently('succeeded'):
                all_succeeded = False
                if not earliest_unsucceeded:
                    earliest_unsucceeded = itask.c_time
                elif int( itask.c_time ) < int( earliest_unsucceeded ):
                    earliest_unsucceeded = itask.c_time

        return [ all_succeeded, earliest_unsucceeded ]

    def cleanup( self ):
        # Delete tasks that are no longer needed, i.e. those that
        # spawned, succeeded, AND are no longer needed to satisfy
        # the prerequisites of other tasks.

        # times of any failed tasks. 
        failed_rt = {}
        for itask in self.pool.get_tasks():
            if not itask.is_cycling():
                continue
            if itask.state.is_currently('failed'):
                failed_rt[ itask.c_time ] = True

        # suicide
        for itask in self.pool.get_tasks():
            if itask.suicide_prerequisites.count() != 0:
                if itask.suicide_prerequisites.all_satisfied():
                    self.spawn_and_die( [itask.id], dump_state=False, reason='suicide' )

        if self.use_quick:
            self.cleanup_non_intercycle( failed_rt )

        self.cleanup_generic( failed_rt )

        self.cleanup_async()

    def async_cutoff(self):
        cutoff = 0
        for itask in self.pool.get_tasks():
            if itask.is_cycling():
                continue
            if itask.is_daemon():
                # avoid daemon tasks
                continue
            if not itask.done():
                if itask.tag > cutoff:
                    cutoff = itask.tag
        return cutoff
 
    def cleanup_async( self ):
        cutoff = self.async_cutoff()
        spent = []
        for itask in self.pool.get_tasks():
            if itask.is_cycling():
                continue
            if itask.done() and itask.tag < cutoff:
                spent.append( itask )
        for itask in spent:
            self.pool.remove( itask, 'async spent' )

    def cleanup_non_intercycle( self, failed_rt ):
        # A/ Non INTERCYCLE tasks by definition have ONLY COTEMPORAL
        # DOWNSTREAM DEPENDANTS). i.e. they are no longer needed once
        # their cotemporal peers have succeeded AND there are no
        # unspawned tasks with earlier cycle times. So:
        #
        # (i) FREE TASKS are spent if they are:
        #    spawned, succeeded, no earlier unspawned tasks.
        #
        # (ii) TIED TASKS are spent if they are:
        #    spawned, succeeded, no earlier unspawned tasks, AND there is
        #    at least one subsequent instance that is SUCCEEDED
        #    ('satisfied' would do but that allows elimination of a tied
        #    task whose successor could subsequently fail, thus
        #    requiring manual task reset after a restart).
        #  ALTERNATIVE TO (ii): DO NOT ALLOW non-INTERCYCLE tied tasks

        # time of the earliest unspawned task
        [all_spawned, earliest_unspawned] = self.earliest_unspawned()
        if all_spawned:
            self.log.debug( "all tasks spawned")
        else:
            self.log.debug( "earliest unspawned task at: " + earliest_unspawned )

        # find the spent quick death tasks
        spent = []
        for itask in self.pool.get_tasks():
            if not itask.is_cycling():
                continue
            if itask.intercycle: 
                # task not up for consideration here
                continue
            if not itask.has_spawned():
                # task has not spawned yet, or will never spawn (one off tasks)
                continue
            if not itask.done():
                # task has not succeeded yet
                continue

            #if itask.c_time in failed_rt.keys():
            #    # task is cotemporal with a failed task
            #    # THIS IS NOT NECESSARY AS WE RESTART FAILED
            #    # TASKS IN THE READY STATE?
            #    continue

            if all_spawned:
                # (happens prior to shutting down at stop top time)
                # (=> earliest_unspawned is undefined)
                continue

            if int( itask.c_time ) >= int( earliest_unspawned ):
                # An EARLIER unspawned task may still spawn a successor
                # that may need me to satisfy its prerequisites.
                # The '=' here catches cotemporal unsatisfied tasks
                # (because an unsatisfied task cannot have spawned).
                continue

            if hasattr( itask, 'is_pid' ):
                # Is there a later succeeded instance of the same task?
                # It must be SUCCEEDED in case the current task fails and
                # cannot be fixed => the task's manually inserted
                # post-gap successor will need to be satisfied by said
                # succeeded task. 
                there_is = False
                for t in self.pool.get_tasks():
                    if not t.is_cycling():
                        continue
                    if t.name == itask.name and \
                            int( t.c_time ) > int( itask.c_time ) and \
                            t.state.is_currently('succeeded'):
                                there_is = True
                                break
                if not there_is:
                    continue

            # and, by a process of elimination
            spent.append( itask )
 
        # delete the spent quick death tasks
        for itask in spent:
            self.pool.remove( itask, 'quick' )

    def cleanup_generic( self, failed_rt ):
        # B/ THE GENERAL CASE
        # No succeeded-and-spawned task that is later than the *EARLIEST
        # UNSATISFIED* task can be deleted yet because it may still be
        # needed to satisfy new tasks that may appear when earlier (but
        # currently unsatisfied) tasks spawn. Therefore only
        # succeeded-and-spawned tasks that are earlier than the
        # earliest unsatisfied task are candidates for deletion. Of
        # these, we can delete a task only IF another spent instance of
        # it exists at a later time (but still earlier than the earliest
        # unsatisfied task) 

        # BUT while the above paragraph is correct, the method can fail
        # at restart: just before shutdown, when all running tasks have
        # finished, we briefly have 'all tasks satisfied', which allows 
        # deletion without the 'earliest unsatisfied' limit, and can
        # result in deletion of succeeded tasks that are still required
        # to satisfy others after a restart.

        # THEREFORE the correct deletion cutoff is the earlier of:
        # *EARLIEST UNSUCCEEDED*  OR *EARLIEST UNSPAWNED*, the latter
        # being required to account for sequential (and potentially
        # tied) tasks that can spawn only after finishing - thus there
        # may be tasks in the system that have succeeded but have not yet
        # spawned a successor that could still depend on the deletion
        # candidate.  The only way to use 'earliest unsatisfied'
        # over a suite restart would be to record the state of all
        # prerequisites for each task in the state dump (which may be a
        # good thing to do, eventually!)

        [ all_succeeded, earliest_unsucceeded ] = self.earliest_unsucceeded()
        if all_succeeded:
            self.log.debug( "all tasks succeeded" )
        else:
            self.log.debug( "earliest unsucceeded: " + earliest_unsucceeded )

        # time of the earliest unspawned task
        [all_spawned, earliest_unspawned] = self.earliest_unspawned()
        if all_spawned:
            self.log.debug( "all tasks spawned")
        else:
            self.log.debug( "earliest unspawned task at: " + earliest_unspawned )

        cutoff = int( earliest_unsucceeded )
        if int( earliest_unspawned ) < cutoff:
            cutoff = int( earliest_unspawned )
        self.log.debug( "cleanup cutoff: " + str(cutoff) )

        # find candidates for deletion
        candidates = {}
        for itask in self.pool.get_tasks():
            if not itask.is_cycling():
                continue
            if not itask.done():
                continue
            #if itask.c_time in failed_rt.keys():
            #    continue
            if int( itask.c_time ) >= cutoff:
                continue
            
            if itask.c_time in candidates.keys():
                candidates[ itask.c_time ].append( itask )
            else:
                candidates[ itask.c_time ] = [ itask ]

        # searching from newest tasks to oldest, after the earliest
        # unsatisfied task, find any done task types that appear more
        # than once - the second or later occurrences can be deleted.
        ctimes = candidates.keys()
        ctimes.sort( key = int, reverse = True )
        seen = {}
        spent = []
        for rt in ctimes:
            if int( rt ) >= cutoff:
                continue
            
            for itask in candidates[ rt ]:
                if hasattr( itask, 'is_oneoff' ):
                    # one off candidates that do not nominate a follow-on can
                    # be assumed to have no non-cotemporal dependants
                    # and can thus be eliminated.
                    try:
                        name = itask.oneoff_follow_on
                    except AttributeError:
                        spent.append( itask )
                        continue
                else:
                    name = itask.name

                if name in seen.keys():
                    # already seen this guy, so he's spent
                    spent.append( itask )
                else:
                    # first occurence
                    seen[ name ] = True
            
        # now delete the spent tasks
        for itask in spent:
            self.pool.remove( itask, 'general' )

    def trigger_task( self, task_id ):
        # Set a task to the 'waiting' with all prerequisites satisfied,
        # and tell clock-triggered tasks to trigger regardless of their
        # designated trigger time.
        found = False
        for itask in self.pool.get_tasks():
            # Find the task to trigger.
            if itask.id == task_id:
                found = True
                break
        if not found:
            raise TaskNotFoundError, "Task not present in suite: " + task_id
        if itask.state.is_submitting():
            # (manual reset of 'submitting' tasks disabled pending
            # some deep thought about concurrency with the job
            # submission thread.
            raise TaskStateError, "ERROR: cannot reset a submitting task: " + task_id

        # dump state
        self.log.warning( 'pre-trigger state dump: ' + self.state_dumper.dump( self.pool.get_tasks(), self.wireless, new_file=True ))
        itask.plog( "triggering now" )
        itask.reset_state_ready()
        if itask.is_clock_triggered():
            itask.set_trigger_now(True)

    def reset_task_state( self, task_id, state ):
        if state not in [ 'ready', 'waiting', 'succeeded', 'failed', 'held', 'spawn' ]:
            raise TaskStateError, 'Illegal reset state: ' + state
        found = False
        for itask in self.pool.get_tasks():
            # Find the task to reset.
            if itask.id == task_id:
                found = True
                break
        if not found:
            raise TaskNotFoundError, "Task not present in suite: " + task_id
        if itask.state.is_submitting():
            # Currently can't reset a 'submitting' task in the job submission thread!
            raise TaskStateError, "ERROR: cannot reset a submitting task: " + task_id

        itask.plog( "resetting to " + state + " state" )

        self.log.warning( 'pre-reset state dump: ' + self.state_dumper.dump( self.pool.get_tasks(), self.wireless, new_file=True ))

        if state == 'ready':
            itask.reset_state_ready()
        elif state == 'waiting':
            itask.reset_state_waiting()
        elif state == 'succeeded':
            itask.reset_state_succeeded()
        elif state == 'failed':
            itask.reset_state_failed()
        elif state == 'held':
            itask.reset_state_held()
        elif state == 'spawn':
            self.force_spawn(itask)

    def add_prerequisite( self, task_id, message ):
        # find the task to reset
        found = False
        for itask in self.pool.get_tasks():
            if itask.id == task_id:
                found = True
                break
        if not found:
            raise TaskNotFoundError, "Task not present in suite: " + task_id

        pp = plain_prerequisites( task_id ) 
        pp.add( message )

        itask.prerequisites.add_requisites(pp)

    def insertion( self, ins_id, stop_c_time=None ):
        # TO DO: UPDATE FOR ASYCHRONOUS TASKS

        # for remote insertion of a new task, or task group
        ( ins_name, ins_ctime ) = ins_id.split( '%' )

        #### TASK INSERTION GROUPS TEMPORARILY DISABLED
        ###if ins_name in ( self.config[ 'task insertion groups' ] ):
        ###    ids = []
        ###    for name in self.config[ 'task insertion groups' ][ins_name]:
        ###        ids.append( name + '%' + ins_ctime )
        ###else:
        ids = [ ins_id ]

        rejected = []
        inserted = []
        to_insert = []
        for task_id in ids:
            [ name, c_time ] = task_id.split( '%' )
            # Instantiate the task proxy object
            gotit = False
            try:
                itask = self.config.get_task_proxy( name, c_time, 'waiting', stop_c_time, startup=False )
            except KeyError, x:
                try:
                    itask = self.config.get_task_proxy_raw( name, c_time, 'waiting', stop_c_time, startup=False )
                except SuiteConfigError,x:
                    self.log.warning( str(x) )
                    rejected.append( name + '%' + c_time )
                else:
                    gotit = True
            else: 
                gotit = True

            if gotit:
                # The task cycle time can be altered during task initialization
                # so we have to create the task before checking if the task
                # already exists in the system or the stop time has been reached.
                rject = False
                for jtask in self.pool.get_tasks():
                    if not jtask.is_cycling():
                        continue
                    if itask.id == jtask.id:
                        # task already in the suite
                        rject = True
                        break
                if rject:
                    rejected.append( itask.id )
                    itask.prepare_for_death()
                    del itask
                else: 
                    if self.stop_tag and int( itask.tag ) > int( self.stop_tag ):
                        itask.plog( "HOLDING at configured suite stop time " + self.stop_tag )
                        itask.state.set_status('held')
                    if itask.stop_c_time and int( itask.tag ) > int( itask.stop_c_time ):
                        # this task has a stop time configured, and we've reached it
                        itask.plog( "HOLDING at configured task stop time " + itask.stop_c_time )
                        itask.state.set_status('held')
                    inserted.append( itask.id )
                    to_insert.append(itask)

        if len( to_insert ) > 0:
            self.log.warning( 'pre-insertion state dump: ' + self.state_dumper.dump( self.pool.get_tasks(), self.wireless, new_file=True ))
            for jtask in to_insert:
                self.pool.add( jtask )
        return ( inserted, rejected )

    def purge( self, id, stop ):
        # Remove an entire dependancy tree rooted on the target task,
        # through to the given stop time (inclusive). In general this
        # involves tasks that do not even exist yet within the pool.

        # Method: trigger the target task *virtually* (i.e. without
        # running the real task) by: setting it to the succeeded state,
        # setting all of its outputs completed, and forcing it to spawn.
        # (this is equivalent to instantaneous successful completion as
        # far as cylc is concerned). Then enter the normal dependency
        # negotation process to trace the downstream effects of this,
        # also triggering subsequent tasks virtually. Each time a task
        # triggers mark it as a dependency of the target task for later
        # deletion (but not immmediate deletion because other downstream
        # tasks may still trigger off its outputs).  Downstream tasks
        # (freshly spawned or not) are not triggered if they have passed
        # the stop time, and the process is stopped is soon as a
        # dependency negotation round results in no new tasks
        # triggering.

        # Finally, reset the prerequisites of all tasks spawned during
        # the purge to unsatisfied, since they may have been satisfied
        # by the purged tasks in the "virtual" dependency negotiations.
        # TO DO: THINK ABOUT WHETHER THIS CAN APPLY TO TASKS THAT
        # ALREADY EXISTED PRE-PURGE, NOT ONLY THE JUST-SPAWNED ONES. If
        # so we should explicitly record the tasks that get satisfied
        # during the purge.

        self.log.warning( 'pre-purge state dump: ' + self.state_dumper.dump( self.pool.get_tasks(), self.wireless, new_file=True ))

        # Purge is an infrequently used power tool, so print 
        # comprehensive information on what it does to stdout.
        print
        print "PURGE ALGORITHM RESULTS:"

        die = []
        spawn = []

        print 'ROOT TASK:'
        for itask in self.pool.get_tasks():
            # Find the target task
            if itask.id == id:
                # set it succeeded
                print '  Setting', itask.id, 'succeeded'
                itask.set_succeeded()
                # force it to spawn
                print '  Spawning', itask.id
                foo = self.force_spawn( itask )
                if foo:
                    spawn.append( foo )
                # mark it for later removal
                print '  Marking', itask.id, 'for deletion'
                die.append( id )
                break

        print 'VIRTUAL TRIGGERING'
        # trace out the tree of dependent tasks
        something_triggered = True
        while something_triggered:
            self.negotiate()
            something_triggered = False
            for itask in self.pool.get_tasks():
                if int( itask.tag ) > int( stop ):
                    continue
                if itask.ready_to_run():
                    something_triggered = True
                    print '  Triggering', itask.id
                    itask.set_succeeded()
                    print '  Spawning', itask.id
                    foo = self.force_spawn( itask )
                    if foo:
                        spawn.append( foo )
                    print '  Marking', itask.id, 'for deletion'
                    # kill these later (their outputs may still be needed)
                    die.append( itask.id )
                elif itask.suicide_prerequisites.count() > 0:
                    if itask.suicide_prerequisites.all_satisfied():
                        print '  Spawning virtually activated suicide task', itask.id
                        self.force_spawn( itask )
                        # kill these now (not setting succeeded; outputs not needed)
                        print '  Suiciding', itask.id, 'now'
                        self.kill( [itask.id], dump_state=False )

        # reset any prerequisites "virtually" satisfied during the purge
        print 'RESETTING spawned tasks to unsatisified:'
        for itask in spawn:
            print '  ', itask.id
            itask.prerequisites.set_all_unsatisfied()

        # finally, purge all tasks marked as depending on the target
        print 'REMOVING PURGED TASKS:'
        for id in die:
            print '  ', id
        self.kill( die, dump_state=False )

        print 'PURGE DONE'

    def check_timeouts( self ):
        for itask in self.pool.get_tasks():
            itask.check_submission_timeout()
            itask.check_execution_timeout()

    def waiting_clocktriggered_task_ready( self ):
        # This method actually returns True if ANY task is ready to run,
        # not just clocktriggered tasks. However, this should not be a problem.
        result = False
        for itask in self.pool.get_tasks():
            #print itask.id
            if itask.ready_to_run():
                result = True
                break
        return result

    def kill_cycle( self, tag ):
        # kill all tasks currently with given tag
        task_ids = []
        for itask in self.pool.get_tasks():
            if itask.tag == tag:
                task_ids.append( itask.id )
        self.kill( task_ids )

    def spawn_and_die_cycle( self, tag ):
        # spawn and kill all tasks currently with given tag
        task_ids = {}
        for itask in self.pool.get_tasks():
            if itask.tag == tag:
                task_ids[ itask.id ] = True
        self.spawn_and_die( task_ids )

    def spawn_and_die( self, task_ids, dump_state=True, reason='remote request' ):
        # Spawn and kill all tasks in task_ids. Works for dict or list input.
        # TO DO: clean up use of spawn_and_die (the keyword args are clumsy)

        if dump_state:
            self.log.warning( 'pre-spawn-and-die state dump: ' + self.state_dumper.dump( self.pool.get_tasks(), self.wireless, new_file=True ))

        for id in task_ids:
            # find the task
            found = False
            itask = None
            for t in self.pool.get_tasks():
                if t.id == id:
                    found = True
                    itask = t
                    break

            if not found:
                self.log.warning( "task to kill not found: " + id )
                return

            itask.log( 'DEBUG', reason )

            if not itask.state.has_spawned():
                # forcibly spawn the task and create its successor
                itask.state.set_spawned()
                itask.log( 'DEBUG', 'forced spawning' )

                new_task = itask.spawn( 'waiting' )
 
                if self.stop_tag and int( new_task.tag ) > int( self.stop_tag ):
                    # we've reached the stop time
                    new_task.plog( 'HOLDING at configured suite stop time' )
                    new_task.state.set_status('held')
                # perpetuate the task stop time, if there is one
                new_task.stop_c_time = itask.stop_c_time
                self.pool.add( new_task )
            else:
                # already spawned: the successor already exists
                pass

            # now kill the task
            self.pool.remove( itask, reason )

    def kill( self, task_ids, dump_state=True ):
        # kill without spawning all tasks in task_ids
        if dump_state:
            self.log.warning( 'pre-kill state dump: ' + self.state_dumper.dump( self.pool.get_tasks(), self.wireless, new_file=True ))
        for id in task_ids:
            # find the task
            found = False
            itask = None
            for t in self.pool.get_tasks():
                if t.id == id:
                    found = True
                    itask = t
                    break
            if not found:
                self.log.warning( "task to kill not found: " + id )
                return
            self.pool.remove( itask, 'by request' )

    def filter_initial_task_list( self, inlist ):
        included_by_rc  = self.config['scheduling']['special tasks']['include at start-up']
        excluded_by_rc  = self.config['scheduling']['special tasks']['exclude at start-up']
        outlist = []
        for name in inlist:
            if name in excluded_by_rc:
                continue
            if len( included_by_rc ) > 0:
                if name not in included_by_rc:
                    continue
            outlist.append( name ) 
        return outlist
<|MERGE_RESOLUTION|>--- conflicted
+++ resolved
@@ -50,15 +50,14 @@
 from suite_state_dumping import dumper
 from suite_logging import suite_log
 from suite_output import suite_output
-<<<<<<< HEAD
-import cylc.rundb
-=======
 import threading
 from suite_cmd_interface import comqueue
 from suite_info_interface import info_interface
 from TaskID import TaskID, TaskIDError
 from task_pool import pool
 import flags
+import cylc.rundb
+
 
 class result:
     """TO DO: GET RID OF THIS - ONLY USED BY INFO COMMANDS"""
@@ -66,7 +65,7 @@
         self.success = success
         self.reason = reason
         self.value = value
->>>>>>> 463a7e7b
+
 
 class SchedulerError( Exception ):
     """
@@ -78,6 +77,7 @@
         self.msg = msg
     def __str__( self ):
         return repr(self.msg)
+
 
 class request_handler( threading.Thread ):
     def __init__( self, pyro, verbose ):
