#!/usr/bin/env python

#C: THIS FILE IS PART OF THE CYLC SUITE ENGINE.
#C: Copyright (C) 2008-2014 Hilary Oliver, NIWA
#C:
#C: This program is free software: you can redistribute it and/or modify
#C: it under the terms of the GNU General Public License as published by
#C: the Free Software Foundation, either version 3 of the License, or
#C: (at your option) any later version.
#C:
#C: This program is distributed in the hope that it will be useful,
#C: but WITHOUT ANY WARRANTY; without even the implied warranty of
#C: MERCHANTABILITY or FITNESS FOR A PARTICULAR PURPOSE.  See the
#C: GNU General Public License for more details.
#C:
#C: You should have received a copy of the GNU General Public License
#C: along with this program.  If not, see <http://www.gnu.org/licenses/>.

import re, os, sys
import taskdef
from cylc.cfgspec.suite import get_suitecfg
from cylc.cycling.loader import (get_point, get_interval_cls,
                                 get_sequence, get_sequence_cls,
                                 init_cyclers, INTEGER_CYCLING_TYPE,
                                 get_backwards_compatibility_mode)
from envvar import check_varnames, expandvars
from copy import deepcopy, copy
from output import outputx
from graphnode import graphnode, GraphNodeError
from print_tree import print_tree
from prerequisites.conditionals import TriggerExpressionError
from regpath import RegPath
from trigger import triggerx
from parsec.util import replicate, pdeepcopy
import TaskID
from C3MRO import C3
from parsec.OrderedDict import OrderedDict
import flags

"""
Parse and validate the suite definition file, do some consistency
checking, then construct task proxy objects and graph structures.
"""

CLOCK_OFFSET_RE = re.compile('(\w+)\s*\(\s*([-+]*\s*[\d.]+)\s*\)')
TRIGGER_TYPES = [ 'submit', 'submit-fail', 'start', 'succeed', 'fail', 'finish' ]

try:
    import graphing
except ImportError:
    graphing_disabled = True
else:
    graphing_disabled = False


class Replacement(object):
    """A class to remember match group information in re.sub() calls"""
    def __init__(self, replacement):
        self.replacement = replacement
        self.substitutions = []
        self.match_groups = []

    def __call__(self, match):
        matched = match.group(0)
        replaced = match.expand(self.replacement)
        self.substitutions.append((matched, replaced))
        self.match_groups.append( match.groups() )
        return replaced


class SuiteConfigError( Exception ):
    """
    Attributes:
        message - what the problem is.
        TODO - element - config element causing the problem
    """
    def __init__( self, msg ):
        self.msg = msg
    def __str__( self ):
        return repr(self.msg)

class TaskNotDefinedError( SuiteConfigError ):
    pass

# TODO: separate config for run and non-run purposes?

class config( object ):
    def __init__( self, suite, fpath, template_vars=[],
            template_vars_file=None, owner=None, run_mode='live',
            validation=False, strict=False, collapsed=[],
            cli_start_string=None, is_restart=False, is_reload=False,
            write_proc=True ):

        self.suite = suite  # suite name
        self.fpath = fpath  # suite definition
        self.fdir  = os.path.dirname(fpath)
        self.owner = owner
        self.run_mode = run_mode
        self.strict = strict
        self.naked_dummy_tasks = []
        self.edges = []
        self.taskdefs = {}
        self.validation = validation
        self._cli_start_string = cli_start_string
        self.is_restart = is_restart
        self.first_graph = True
        self.clock_offsets = {}
        self.suite_polling_tasks = {}
        self.triggering_families = []

        self.async_repeating_edges = []
        self.async_repeating_tasks = []
        self.cycling_tasks = []

        self.sequences = []
        self.actual_first_ctime = None

        self.runahead_limit = None

        # runtime hierarchy dicts keyed by namespace name:
        self.runtime = {
                # lists of parent namespaces
                'parents' : {},
                # lists of C3-linearized ancestor namespaces
                'linearized ancestors' : {},
                # lists of first-parent ancestor namepaces
                'first-parent ancestors' : {},
                # lists of all descendant namespaces
                # (not including the final tasks)
                'descendants' : {},
                # lists of all descendant namespaces from the first-parent hierarchy
                # (first parents are collapsible in suite visualization)
                'first-parent descendants' : {},
                }
        # tasks
        self.leaves = []
        # one up from root
        self.feet = []

        # parse, upgrade, validate the suite, but don't expand with default items
        self.pcfg = get_suitecfg( fpath, force=is_reload,
                tvars=template_vars, tvars_file=template_vars_file,
                write_proc=write_proc )
        self.cfg = self.pcfg.get(sparse=True)

        if self._cli_start_string is not None:
            self.cfg['scheduling']['initial cycle time'] = (
                self._cli_start_string)

        if 'cycling mode' not in self.cfg['scheduling']:
            # Auto-detect integer cycling for pure async graph suites.
            dependency_map = self.cfg.get('scheduling', {}).get(
                'dependencies', {})
            if dependency_map.get('graph'):
                # There is an async graph setting.
                for item, value in dependency_map.items():
                    if item == 'graph':
                        continue
                    if value.get('graph'):
                        break
                else:
                    # There aren't any other graphs, so set integer cycling.
                    self.cfg['scheduling']['cycling mode'] = (
                        INTEGER_CYCLING_TYPE
                    )
                    if 'initial cycle point' not in self.cfg['scheduling']:
                        self.cfg['scheduling']['initial cycle point'] = "1"
                    if 'final cycle point' not in self.cfg['scheduling']:
                        self.cfg['scheduling']['final cycle point'] = "1"

        # allow test suites with no [runtime]:
        if 'runtime' not in self.cfg:
            self.cfg['runtime'] = {}

        if 'root' not in self.cfg['runtime']:
            self.cfg['runtime']['root'] = {}

        self.ns_defn_order = self.cfg['runtime'].keys()

        if flags.verbose:
            print "Expanding [runtime] name lists"
        # If a runtime section heading is a list of names then the
        # subsequent config applies to each member.
        for item in self.cfg['runtime'].keys():
            if re.search( ',', item ):
                # list of task names
                # remove trailing commas and spaces
                tmp = item.rstrip(', ')
                task_names = re.split(' *, *', tmp )
            else:
                # a single task name
                continue
            # generate task configuration for each list member
            for name in task_names:
                self.cfg['runtime'][name] = pdeepcopy( self.cfg['runtime'][item] )
            # delete the original multi-task section
            del self.cfg['runtime'][item]
            # replace in the definition order list too (TODO - not nec. after #829?)
            i = self.ns_defn_order.index(item)
            self.ns_defn_order.remove(item)
            self.ns_defn_order[i:i] = task_names

        # check var names before inheritance to avoid repetition
        self.check_env_names()

        # do sparse inheritance
        self.compute_family_tree()
        self.compute_inheritance()

        #self.print_inheritance() # (debugging)

        # filter task environment variables after inheritance
        self.filter_env()

        # now expand with defaults
        self.cfg = self.pcfg.get( sparse=False )

        # after the call to init_cyclers, we can start getting proper points.
        init_cyclers(self.cfg)

        self.cli_start_point = get_point(self._cli_start_string)

        flags.back_comp_cycling = (
            get_backwards_compatibility_mode())

        # [special tasks]: parse clock-offsets, and replace families with members
        if flags.verbose:
            print "Parsing [special tasks]"
        for type in self.cfg['scheduling']['special tasks']:
            result = copy( self.cfg['scheduling']['special tasks'][type] )
            for item in self.cfg['scheduling']['special tasks'][type]:
                if type != 'clock-triggered':
                    name = item
                    extn = ''
                else:
                    m = re.match( CLOCK_OFFSET_RE, item )
                    if m:
                        name, offset = m.groups()
                        try:
                            float( offset )
                        except ValueError:
                            raise SuiteConfigError, "ERROR: Illegal clock-triggered task spec: " + item
                        extn = '(' + offset + ')'
                    else:
                        raise SuiteConfigError, "ERROR: Illegal clock-triggered task spec: " + item
                if name in self.runtime['descendants']:
                    # is a family
                    result.remove( item )
                    for member in self.runtime['descendants'][name]:
                        if member in self.runtime['descendants']:
                            # is a sub-family
                            continue
                        result.append( member + extn )
                        if type == 'clock-triggered':
                            self.clock_offsets[ member ] = float( offset )
                elif type == 'clock-triggered':
                    self.clock_offsets[ name ] = float( offset )
            self.cfg['scheduling']['special tasks'][type] = result

        self.collapsed_families_rc = self.cfg['visualization']['collapsed families']
        if is_reload:
            # on suite reload retain an existing state of collapse
            # (used by the "cylc graph" viewer)
            self.closed_families = collapsed
            fromrc = False
        else:
            self.closed_families = self.collapsed_families_rc
            fromrc = True
        for cfam in self.closed_families:
            if cfam not in self.runtime['descendants']:
                self.closed_families.remove( cfam )
                if fromrc and flags.verbose:
                    print >> sys.stderr, 'WARNING, [visualization][collapsed families]: family ' + cfam + ' not defined'

        # check for run mode override at suite level
        if self.cfg['cylc']['force run mode']:
            self.run_mode = self.cfg['cylc']['force run mode']

        self.process_directories()

        self.load_graph()

        if not self.graph_found:
            raise SuiteConfigError, 'No suite dependency graph defined.'

        self.compute_runahead_limit()

        self.configure_queues()

        # Warn or abort (if --strict) if naked dummy tasks (no runtime
        # section) are found in graph or queue config.
        if len( self.naked_dummy_tasks ) > 0:
            if self.strict or flags.verbose:
                print >> sys.stderr, 'WARNING: naked dummy tasks detected (no entry under [runtime]):'
                for ndt in self.naked_dummy_tasks:
                    print >> sys.stderr, '  +', ndt
            if self.strict:
                raise SuiteConfigError, 'ERROR: strict validation fails naked dummy tasks'

        if self.validation:
            self.check_tasks()

        # initial and final cycles for visualization
        vict = self.cfg['visualization']['initial cycle point'] or \
                str( self.get_actual_first_ctime( self.cfg['scheduling']['initial cycle point'] ))
        self.cfg['visualization']['initial cycle point'] = vict

        vict_rh = None
        if vict and self.runahead_limit:
            vict_rh = str( get_point( vict ) + self.runahead_limit )
        
        vfct = self.cfg['visualization']['final cycle point'] or vict_rh or vict
        self.cfg['visualization']['final cycle point'] = vfct

        ngs = self.cfg['visualization']['node groups']

        # If any existing node group member is a family, include its descendants too.
        replace = {}
        for ng, mems in ngs.items():
            replace[ng] = []
            for mem in mems:
                replace[ng] += [mem]
                if mem in self.runtime['descendants']:
                    replace[ng] += self.runtime['descendants'][mem]
        for ng in replace:
            ngs[ng] = replace[ng]

        # Define family node groups automatically so that family and
        # member nodes can be styled together using the family name.
        # Users can override this for individual nodes or sub-groups.
        for fam in self.runtime['descendants']:
            if fam not in ngs:
                ngs[fam] = [fam] + self.runtime['descendants'][fam]

        if flags.verbose:
            print "Checking [visualization] node attributes"
            # 1. node groups should contain valid namespace names
            nspaces = self.cfg['runtime'].keys()
            bad = {}
            for ng,mems in ngs.items():
                n_bad = []
                for m in mems:
                    if m not in nspaces:
                        n_bad.append(m)
                if n_bad:
                    bad[ng] = n_bad
            if bad:
                print >> sys.stderr, "  WARNING: undefined node group members"
                for ng,mems in bad.items():
                    print >> sys.stderr, " + " + ng + ":", ','.join(mems)

            # 2. node attributes must refer to node groups or namespaces
            bad = []
            for na in self.cfg['visualization']['node attributes']:
                if na not in ngs and na not in nspaces:
                    bad.append(na)
            if bad:
                print >> sys.stderr, "  WARNING: undefined node attribute targets"
                for na in bad:
                    print >> sys.stderr, " + " + na

        # (Note that we're retaining 'default node attributes' even
        # though this could now be achieved by styling the root family,
        # because putting default attributes for root in the suite.rc spec
        # results in root appearing last in the ordered dict of node
        # names, so it overrides the styling for lesser groups and
        # nodes, whereas the reverse is needed - fixing this would
        # require reordering task_attr in lib/cylc/graphing.py).

        self.leaves = self.get_task_name_list()
        for ns, ancestors in self.runtime['first-parent ancestors'].items():
            try:
                foot = ancestors[-2] # one back from 'root'
            except IndexError:
                pass
            else:
                if foot not in self.feet:
                    self.feet.append(foot)

    def check_env_names( self ):
        # check for illegal environment variable names
         bad = {}
         for label in self.cfg['runtime']:
             res = []
             if 'environment' in self.cfg['runtime'][label]:
                 res = check_varnames( self.cfg['runtime'][label]['environment'] )
             if res:
                 bad[label] = res
         if bad:
             print >> sys.stderr, "ERROR, bad env variable names:"
             for label, vars in bad.items():
                 print >> sys.stderr, 'Namespace:', label
                 for var in vars:
                     print >> sys.stderr, "  ", var
             raise SuiteConfigError("Illegal env variable name(s) detected" )

    def filter_env( self ):
        # filter environment variables after sparse inheritance
        for name, ns in self.cfg['runtime'].items():
            try:
                oenv = ns['environment']
            except KeyError:
                # no environment to filter
                continue

            try:
                fincl = ns['environment filter']['include']
            except KeyError:
                # empty include-filter means include all
                fincl = []

            try:
                fexcl = ns['environment filter']['exclude']
            except KeyError:
                # empty exclude-filter means exclude none
                fexcl = []

            if not fincl and not fexcl:
                # no filtering to do
                continue

            nenv = OrderedDict()
            for key, val in oenv.items():
                if ( not fincl or key in fincl ) and key not in fexcl:
                    nenv[key] = val
            ns['environment'] = nenv

    def compute_family_tree( self ):
        first_parents = {}
        demoted = {}
        for name in self.cfg['runtime']:
            if name == 'root':
                self.runtime['parents'][name] = []
                first_parents[name] = []
                continue
            # get declared parents, with implicit inheritance from root.
            pts = self.cfg['runtime'][name].get( 'inherit', ['root'] )
            for p in pts:
                if p == "None":
                    # see just below
                    continue
                if p not in self.cfg['runtime']:
                    raise SuiteConfigError, "ERROR, undefined parent for " + name +": " + p
            if pts[0] == "None":
                if len(pts) == 1:
                    raise SuiteConfigError, "ERROR: null parentage for " + name
                demoted[name] = pts[1]
                pts = pts[1:]
                first_parents[name] = ['root']
            else:
                first_parents[name] = [ pts[0] ]
            self.runtime['parents'][name] = pts

        if flags.verbose and demoted:
            print "First parent(s) demoted to secondary:"
            for n,p in demoted.items():
                print " +", p, "as parent of '" + n + "'"

        c3 = C3( self.runtime['parents'] )
        c3_single = C3( first_parents )

        for name in self.cfg['runtime']:
            self.runtime['linearized ancestors'][name] = c3.mro(name)
            self.runtime['first-parent ancestors'][name] = c3_single.mro(name)

        for name in self.cfg['runtime']:
            ancestors = self.runtime['linearized ancestors'][name]
            for p in ancestors[1:]:
                if p not in self.runtime['descendants']:
                    self.runtime['descendants'][p] = []
                if name not in self.runtime['descendants'][p]:
                    self.runtime['descendants'][p].append(name)
            first_ancestors = self.runtime['first-parent ancestors'][name]
            for p in first_ancestors[1:]:
                if p not in self.runtime['first-parent descendants']:
                    self.runtime['first-parent descendants'][p] = []
                if name not in self.runtime['first-parent descendants'][p]:
                    self.runtime['first-parent descendants'][p].append(name)

        #for name in self.cfg['runtime']:
        #    print name, self.runtime['linearized ancestors'][name]

    def compute_inheritance( self, use_simple_method=True ):
        if flags.verbose:
            print "Parsing the runtime namespace hierarchy"

        results = {}
        n_reps = 0

        already_done = {} # to store already computed namespaces by mro

        for ns in self.cfg['runtime']:
            # for each namespace ...

            hierarchy = copy(self.runtime['linearized ancestors'][ns])
            hierarchy.reverse()

            result = {}

            if use_simple_method:
                # Go up the linearized MRO from root, replicating or
                # overriding each namespace element as we go.
                for name in hierarchy:
                    replicate( result, self.cfg['runtime'][name] )
                    n_reps += 1

            else:
                # As for the simple method, but store the result of each
                # completed MRO (full or partial) as we go, and re-use
                # these wherever possible. This ought to be a lot more
                # efficient for big namespaces (e.g. lots of environment
                # variables) in deep hiearchies, but results may vary...
                prev_shortcut = False
                mro = []
                for name in hierarchy:
                    mro.append(name)
                    i_mro = '*'.join(mro)
                    if i_mro in already_done:
                        ad_result = already_done[i_mro]
                        prev_shortcut = True
                    else:
                        if prev_shortcut:
                            prev_shortcut = False
                            # copy ad_result (to avoid altering already_done)
                            result = {}
                            replicate(result,ad_result) # ...and use stored
                            n_reps += 1
                        # override name content into tmp
                        replicate( result, self.cfg['runtime'][name] )
                        n_reps += 1
                        # record this mro as already done
                        already_done[i_mro] = result

            results[ns] = result

        # replace pre-inheritance namespaces with the post-inheritance result
        self.cfg['runtime'] = results

        # uncomment this to compare the simple and efficient methods
        # print '  Number of namespace replications:', n_reps

    def print_inheritance(self):
        # (use for debugging)
        for foo in self.runtime:
            print '  ', foo
            for item, val in self.runtime[foo].items():
                print '  ', '  ', item, val

    def compute_runahead_limit( self ):
        rfactor = self.cfg['scheduling']['runahead factor']
        if not rfactor:
            # no runahead limit!
            return
        try:
            rfactor = int( rfactor )
        except ValueError:
            raise SuiteConfigError, "ERROR, illegal runahead limit: " + str(rfactor)

        rlim = None
        intervals = []
        offsets = []
        for seq in self.sequences:
            i = seq.get_interval()
            if i:
                intervals.append( i )
            offsets.append( seq.get_offset() )

        if intervals:
            rlim = min( intervals ) * rfactor
        if offsets:
           min_offset = min( offsets )
           if min_offset < get_interval_cls().get_null():
               # future triggers...
               if abs(min_offset) >= rlim:
                   #... that extend past the default rl
                   # set to offsets plus one minimum interval
                   rlim = abs(min_offset) + rlim

        self.runahead_limit = rlim
        if flags.verbose:
            print "Runahead limit:", self.runahead_limit

    def get_runahead_limit( self ):
        # may be None (no cycling tasks)
        return self.runahead_limit

    def get_config( self, args, sparse=False ):
        return self.pcfg.get( args, sparse )

    def adopt_orphans( self, orphans ):
        # Called by the scheduler after reloading the suite definition
        # at run time and finding any live task proxies whose
        # definitions have been removed from the suite. Keep them
        # in the default queue and under the root family, until they
        # run their course and disappear.
        queues = self.cfg['scheduling']['queues']
        for orphan in orphans:
            self.runtime['linearized ancestors'][orphan] = [ orphan, 'root' ]
            queues['default']['members'].append( orphan )

    def configure_queues( self ):
        """ Replace family names with members, in internal queues,
         and remove assigned members from the default queue. """

        if flags.verbose:
            print "Configuring internal queues"

        # NOTE: this method modifies the parsed config dict itself.

        queues = self.cfg['scheduling']['queues']
        # add all tasks to the default queue
        queues['default']['members'] = self.get_task_name_list()
        #print 'INITIAL default', queues['default']['members']
        for queue in queues:
            if queue == 'default':
                continue
            # assign tasks to queue and remove them from default
            qmembers = []
            for qmember in queues[queue]['members']:
                if qmember in self.runtime['descendants']:
                    # qmember is a family so replace it with member tasks. Note that
                    # self.runtime['descendants'][fam] includes sub-families too.
                    for fmem in self.runtime['descendants'][qmember]:
                        if qmember not in qmembers:
                            try:
                                queues['default']['members'].remove( fmem )
                            except ValueError:
                                # no need to check for naked dummy tasks here as
                                # families are defined by runtime entries.
                                if flags.verbose and fmem not in self.runtime['descendants']:
                                    # family members that are themselves families should be ignored as we only need tasks in the queues.
                                    print >> sys.stderr, '  WARNING, queue ' + queue + ': ignoring ' + fmem + ' of family ' + qmember + ' (task not used in the graph)'
                            else:
                                qmembers.append( fmem )
                else:
                    # qmember is a task
                    if qmember not in qmembers:
                        try:
                            queues['default']['members'].remove( qmember )
                        except ValueError:
                            if flags.verbose:
                                print >> sys.stderr, '  WARNING, queue ' + queue + ': ignoring ' + qmember + ' (task not used in the graph)'
                            if qmember not in self.cfg['runtime']:
                                self.naked_dummy_tasks.append( qmember )
                        else:
                            qmembers.append(qmember)
            queues[queue]['members'] = qmembers
        if flags.verbose:
            if len( queues.keys() ) > 1:
                for queue in queues:
                    print "  +", queue, queues[queue]['members']
            else:
                print " + All tasks assigned to the 'default' queue"

    def get_parent_lists( self ):
        return self.runtime['parents']

    def get_first_parent_ancestors( self, pruned=False ):
        if pruned:
            # prune non-task namespaces from ancestors dict
            pruned_ancestors = {}
            for key,val in self.runtime['first-parent ancestors'].items():
                if key not in self.taskdefs:
                    continue
                pruned_ancestors[key] = val
            return pruned_ancestors
        else:
            return self.runtime['first-parent ancestors']

    def get_linearized_ancestors( self ):
        return self.runtime['linearized ancestors']

    def get_first_parent_descendants( self ):
        return self.runtime['first-parent descendants']

    def define_inheritance_tree( self, tree, hierarchy, titles=False ):
        # combine inheritance hierarchies into a tree structure.
        for rt in hierarchy:
            hier = copy(hierarchy[rt])
            hier.reverse()
            foo = tree
            for item in hier:
                if item not in foo:
                    foo[item] = {}
                foo = foo[item]

    def add_tree_titles( self, tree ):
        for key,val in tree.items():
            if val == {}:
                if 'title' in self.cfg['runtime'][key]:
                    tree[key] = self.cfg['runtime'][key]['title']
                else:
                    tree[key] = 'No title provided'
            elif isinstance(val, dict):
                self.add_tree_titles( val )

    def get_namespace_list( self, which ):
        names = []
        if which == 'graphed tasks':
            # tasks used only in the graph
            names = self.taskdefs.keys()
        elif which == 'all namespaces':
            # all namespaces
            names = self.cfg['runtime'].keys()
        elif which == 'all tasks':
            for ns in self.cfg['runtime']:
                if ns not in self.runtime['descendants']:
                    # tasks have no descendants
                    names.append( ns )
        result = {}
        for ns in names:
            if 'title' in self.cfg['runtime'][ns]:
                # the runtime dict is sparse at this stage.
                result[ns] = self.cfg['runtime'][ns]['title']
            else:
                # no need to flesh out the full runtime just for title
                result[ns] = "No title provided"

        return result

    def get_mro( self, ns ):
        try:
            mro = self.runtime['linearized ancestors'][ns]
        except KeyError:
            mro = ["ERROR: no such namespace: " + ns ]
        return mro

    def print_first_parent_tree( self, pretty=False, titles=False ):
        # find task namespaces (no descendants)
        tasks = []
        for ns in self.cfg['runtime']:
            if ns not in self.runtime['descendants']:
                tasks.append(ns)

        pruned_ancestors = self.get_first_parent_ancestors( pruned=True )
        tree = {}
        self.define_inheritance_tree( tree, pruned_ancestors, titles=titles )
        padding = ''
        if titles:
            self.add_tree_titles(tree)
            # compute pre-title padding
            maxlen = 0
            for ns in pruned_ancestors:
                items = copy(pruned_ancestors[ns])
                items.reverse()
                for i in range(0,len(items)):
                    tmp = 2*i + 1 + len(items[i])
                    if i == 0:
                        tmp -= 1
                    if tmp > maxlen:
                        maxlen = tmp
            padding = maxlen * ' '

        print_tree( tree, padding=padding, use_unicode=pretty )

    def process_directories(self):
        os.environ['CYLC_SUITE_NAME'] = self.suite
        os.environ['CYLC_SUITE_REG_PATH'] = RegPath( self.suite ).get_fpath()
        os.environ['CYLC_SUITE_DEF_PATH'] = self.fdir

    def set_trigger( self, task_name, right, output_name=None, offset=None,
                     cycle_point=None, asyncid_pattern=None,
                     suicide=False, base_interval=None ):
        trig = triggerx(task_name)
        trig.set_suicide(suicide)
        if output_name:
            try:
                # check for internal outputs
                trig.set_special( self.cfg['runtime'][task_name]['outputs'][output_name],
                                  base_interval=base_interval )
            except KeyError:
                # There is no matching output defined under the task runtime section
                if output_name == 'submit':
                    # OK, task:submit
                    trig.set_type('submitted' )
                elif output_name == 'submit-fail':
                    # OK, task:submit-fail
                    trig.set_type('submit-failed' )
                elif output_name == 'fail':
                    # OK, task:fail
                    trig.set_type('failed' )
                elif output_name == 'start':
                    # OK, task:start
                    trig.set_type('started')
                elif output_name == 'succeed':
                    # OK, task:succeed
                    trig.set_type('succeeded')
                else:
                    # ERROR
                    raise SuiteConfigError, "ERROR: '" + task_name + "' does not define output '" + output_name  + "'"
            else:
                # There is a matching output defined under the task runtime section
                if self.run_mode != 'live':
                    # Ignore internal outputs: dummy tasks will not report them finished.
                    return None
        else:
            # default: task succeeded
            trig.set_type( 'succeeded' )

        if offset:
            trig.set_offset( str(offset) ) # TODO ISO - CONSISTENT SET_OFFSET INPUT 

        if cycle_point:
            trig.set_cycle_point( cycle_point )

        # Should the following be 'elif' with offset?
        if task_name in self.async_repeating_tasks: 
            trig.set_async_repeating( asyncid_pattern)
            if trig.suicide:
                raise SuiteConfigError, "ERROR, '" + task_name + "': suicide triggers not implemented for repeating async tasks"
            if trig.type:
                raise SuiteConfigError, "ERROR, '" + task_name + "': '" + trig.type + "' triggers not implemented for repeating async tasks"
        elif task_name in self.cycling_tasks:
            trig.set_cycling()

        return trig

    def check_tasks( self ):
        # Call after all tasks are defined.
        # ONLY IF VALIDATING THE SUITE
        # because checking conditional triggers below may be slow for
        # huge suites (several thousand tasks).
        # Note:
        #   (a) self.cfg['runtime'][name]
        #       contains the task definition sections of the suite.rc file.
        #   (b) self.taskdefs[name]
        #       contains tasks that will be used, defined by the graph.
        # Tasks (a) may be defined but not used (e.g. commented out of the graph)
        # Tasks (b) may not be defined in (a), in which case they are dummied out.

        if flags.verbose:
            print "Checking for defined tasks not used in the graph"
            for name in self.cfg['runtime']:
                if name not in self.taskdefs:
                    if name not in self.runtime['descendants']:
                        # any family triggers have have been replaced with members by now.
                        print >> sys.stderr, '  WARNING: task "' + name + '" is not used in the graph.'

        # warn if listed special tasks are not defined
        for type in self.cfg['scheduling']['special tasks']:
            for name in self.cfg['scheduling']['special tasks'][type]:
                if type == 'clock-triggered':
                    name = re.sub('\(.*\)','',name)
                elif type == 'sequential':
                    if name not in self.cycling_tasks:
                        raise SuiteConfigError, 'ERROR: sequential tasks must be cycling tasks: ' + name
                if re.search( '[^0-9a-zA-Z_]', name ):
                    raise SuiteConfigError, 'ERROR: Illegal ' + type + ' task name: ' + name
                if name not in self.taskdefs and name not in self.cfg['runtime']:
                    raise SuiteConfigError, 'ERROR: special task "' + name + '" is not defined.'

        try:
            import Pyro.constants
        except:
            print >> sys.stderr, "WARNING, INCOMPLETE VALIDATION: Pyro is not installed"
            return

        # Instantiate tasks and force evaluation of conditional trigger expressions.
        if flags.verbose:
            print "Instantiating tasks to check trigger expressions"
        for name in self.taskdefs.keys():
            type = self.taskdefs[name].type
            # TODO ISO - THIS DOES NOT GET ALL GRAPH SECTIONS:
            tag = get_point( self.cfg['scheduling']['initial cycle point'] )
            try:
                # instantiate a task
                itask = self.taskdefs[name].get_task_class()( tag, 'waiting', None, True, validate=True )
            except TypeError, x:
                raise
                # This should not happen as we now explicitly catch use
                # of synchronous special tasks in an asynchronous graph.
                # But in principle a clash of multiply inherited base
                # classes due to choice of "special task" modifiers
                # could cause a TypeError.
                raise SuiteConfigError, '(inconsistent use of special tasks?)'
            except Exception, x:
                raise
                raise SuiteConfigError, 'ERROR, failed to instantiate task ' + str(name)
            if not itask.tag:
                if flags.verbose:
                    print " + Task out of bounds for " + str(tag) + ": " + itask.name
                continue

            # warn for purely-implicit-cycling tasks (these are deprecated).
            if itask.sequences == itask.implicit_sequences:
                print >> sys.stderr, (
                    "WARNING, " + name + ": not explicitly defined in " +
                    "dependency graphs (deprecated)"
                )

            # force trigger evaluation now
            try:
                itask.prerequisites.eval_all()
            except TriggerExpressionError, x:
                print >> sys.stderr, x
                raise SuiteConfigError, "ERROR, " + name + ": invalid trigger expression."
            except Exception, x:
                print >> sys.stderr, x
                raise SuiteConfigError, 'ERROR, ' + name + ': failed to evaluate triggers.'
            if flags.verbose:
                print "  + " + itask.id + " ok"

        # Check custom command scripting is not defined for automatic suite polling tasks
        for l_task in self.suite_polling_tasks:
            try:
                cs = self.pcfg.getcfg( sparse=True )['runtime'][l_task]['command scripting']
            except:
                pass
            else:
                if cs:
                    print cs
                    # (allow explicit blanking of inherited scripting)
                    raise SuiteConfigError( "ERROR: command scripting cannot be defined for automatic suite polling task " + l_task )


    def get_coldstart_task_list( self ):
        # TODO - automatically determine this by parsing the dependency graph?
        # For now user must define this:
        return self.cfg['scheduling']['special tasks']['cold-start']

    def get_startup_task_list( self ):
        return self.async_repeating_tasks

    def get_task_name_list( self ):
        # return a list of all tasks used in the dependency graph
        return self.taskdefs.keys()

    def get_asynchronous_task_name_list( self ):
        names = []
        for tn in self.taskdefs:
            if self.taskdefs[tn].type == 'async_repeating' or \
                    self.taskdefs[tn].type == 'async_daemon':
                names.append(tn)
        return names

    def replace_family_triggers( self, line_in, fam, members, orig='' ):
        # Replace family trigger expressions with member trigger expressions.
        # The replacements below handle optional [T-n] cycle offsets.

        if orig and orig not in line_in:
            return line_in
        line = line_in
        paren_open = ''
        paren_close = ''
        connector = ' & '
        if orig.endswith( '-all' ):
            pass
        elif orig.endswith( '-any' ):
            connector = ' | '
            paren_open = '( '
            paren_close = ' )'
        elif orig != '':
            print >> sys.stderr, line
            raise SuiteConfigError, 'ERROR, illegal family trigger type: ' + orig
        repl = orig[:-4]

        # TODO - can we use Replacement here instead of findall and sub:
        m = re.findall( "(!){0,1}" + r"\b" + fam + r"\b(\[.*?]){0,1}" + orig, line )
        m.sort() # put empty offset '' first ...
        m.reverse() # ... then last
        for grp in m:
            exclam, foffset = grp
            if fam not in self.triggering_families:
                self.triggering_families.append(fam)
            mems = paren_open + connector.join( [ exclam + i + foffset + repl for i in members ] ) + paren_close
            line = re.sub( exclam + r"\b" + fam + r"\b" + re.escape(foffset) + orig, mems, line )
        return line

    def process_graph_line( self, line, section, ttype, seq, offset_seq_map,
                            tasks_to_prune=None,
                            return_all_dependencies=False ):
        """Extract dependent pairs from the suite.rc dependency text.
        
        Extract dependent pairs from the suite.rc textual dependency
        graph to use in constructing graphviz graphs.

        Return a list of dependencies involving 'start-up' tasks
        (backwards compatibility) or all dependencies if
        return_all_dependencies keyword argument is True.

        line is the line of text within the 'graph' attribute of
        this dependency section.
        section is the text describing this dependency section (e.g.
        T00).
        ttype is either 'cycling' or an async indicator.
        seq is the sequence generated from 'section' given the initial
        and final cycle point.
        offset_seq_map is a cache of seq with various offsets for
        speeding up backwards-compatible cycling.
        tasks_to_prune, if not None, is a list of tasks to remove
        from dependency expressions (backwards compatibility for
        start-up tasks and async graph tasks).
        return_all_dependencies, if True, indicates that all
        dependencies between tasks in this graph should be returned.
        Otherwise, just return tasks_to_prune dependencies, if any.

        'A => B => C'    : [A => B], [B => C]
        'A & B => C'     : [A => C], [B => C]
        'A => C & D'     : [A => C], [A => D]
        'A & B => C & D' : [A => C], [A => D], [B => C], [B => D]

        '&' groups aren't really "conditional expressions"; they're
        equivalent to adding another line:
        'A & B => C'
        is the same as:
        'A => C' and 'B => C'

        An 'or' on the right side is an ERROR:
        'A = > B | C' # ?!

        """

        if tasks_to_prune is None:
            tasks_to_prune = []

        orig_line = line

        ## SYNONYMS FOR TRIGGER-TYPES, e.g. 'fail' = 'failure' = 'failed' (NOT USED)
        ## we can replace synonyms here with the standard type designator:
        # line = re.sub( r':succe(ss|ed|eded){0,1}\b', '', line )
        # line = re.sub( r':fail(ed|ure){0,1}\b', ':fail', line )
        # line = re.sub( r':start(ed){0,1}\b', ':start', line )
        # Replace "foo:finish(ed)" or "foo:complete(ed)" with "( foo | foo:fail )"
        # line = re.sub(  r'\b(\w+(\[.*?]){0,1}):(complete(d){0,1}|finish(ed){0,1})\b', r'( \1 | \1:fail )', line )

        # Find any dependence on other suites, record the polling target
        # info and replace with just the local task name, e.g.:
        # "foo<SUITE::TASK:fail> => bar"  becomes "foo => bar"
        # (and record that foo must automatically poll for TASK in SUITE)
        repl = Replacement( '\\1' )
        line = re.sub( '(\w+)(<([\w\.\-]+)::(\w+)(:\w+)?>)', repl, line )
        for item in repl.match_groups:
            l_task, r_all, r_suite, r_task, r_status = item
            if r_status:
                r_status = r_status[1:]
            else: # default
                r_status = 'succeed'
            self.suite_polling_tasks[ l_task ] = ( r_suite, r_task, r_status, r_all )

        # REPLACE FAMILY NAMES WITH MEMBER DEPENDENCIES
        # Sort so that longer family names get expanded first.
        # This expands e.g. FOO-BAR before FOO in FOO-BAR:succeed-all => baz.
        for fam in reversed(sorted(self.runtime['descendants'])):
            members = copy(self.runtime['descendants'][fam])
            for member in copy(members):
                # (another copy here: don't remove items from the iterating list)
                # remove family names from the member list, leave just tasks
                # (allows using higher-level family names in the graph)
                if member in self.runtime['descendants']:
                    members.remove(member)
            # Note, in the regular expressions below, the word boundary
            # marker before the time offset pattern is required to close
            # the match in the no-offset case (offset and no-offset
            # cases are being matched by the same regular expression).

            # raw strings (r'\bfoo\b') are needed to protect special
            # backslashed re markers like \b from being interpreted as
            # normal escapeded characters.

            if fam not in line:
                continue

            # Replace family triggers with member triggers
            for trig_type in TRIGGER_TYPES:
                line = self.replace_family_triggers( line, fam, members, ':'+trig_type + '-all' )
                line = self.replace_family_triggers( line, fam, members, ':'+trig_type + '-any' )

            if re.search( r"\b" + fam + r"\b:", line ):
                # fam:illegal
                print >> sys.stderr, line
                raise SuiteConfigError, 'ERROR, illegal family trigger detected'

            if re.search( r"\b" + fam + r"\b[^:].*=>", line ) or re.search( r"\b" + fam + "\s*=>$", line ):
                # plain family names are not allowed on the left of a trigger
                print >> sys.stderr, line
                raise SuiteConfigError, 'ERROR, family triggers must be qualified, e.g. ' + fam + ':succeed-all'

            # finally replace plain family names on the right of a trigger
            line = self.replace_family_triggers( line, fam, members )

        # any remaining use of '-all' or '-any' implies a family trigger
        # on a non-family task, which is illegal.
        if '-a' in line: # ('-' is not legal in task names so this gets both cases)
            print >> sys.stderr, line
            raise SuiteConfigError, "ERROR: family triggers cannot be used on non-family namespaces"

        # Replace "foo:finish" with "( foo:succeed | foo:fail )"
        line = re.sub(  r'\b(\w+(\[.*?]){0,1}):finish\b', r'( \1:succeed | \1:fail )', line )

        if flags.verbose and line != orig_line:
            print 'Graph line substitutions occurred:'
            print '  IN:', orig_line
            print '  OUT:', line

        # Split line on dependency arrows.
        tasks = re.split( '\s*=>\s*', line )
        # NOTE:  we currently use only one kind of arrow, but to use
        # several kinds we can split the string like this:
        #     tokens = re.split( '\s*(=[>x])\s*', line ) # a => b =x c
        #     tasks = tokens[0::2]                       # [a, b, c]
        #     arrow = tokens[1::2]                       # [=>, =x]

        # Check for missing task names, e.g. '=> a => => b =>; this
        # results in empty or blank strings in the list of task names.
        arrowerr = False
        for task in tasks:
            if re.match( '^\s*$', task ):
                arrowerr = True
                break
        if arrowerr:
            print >> sys.stderr, orig_line
            raise SuiteConfigError, "ERROR: missing task name in graph line?"

        # get list of pairs
        special_dependencies = []
        for i in [0] + range( 1, len(tasks)-1 ):
            lexpression = tasks[i]

            if len(tasks) == 1:
                # single node: no rhs group
                rgroup = None
                if re.search( '\|', lexpression ):
                    print >> sys.stderr, orig_line
                    raise SuiteConfigError, "ERROR: Lone node groups cannot contain OR conditionals: " + lexpression
            else:
                rgroup = tasks[i+1]

            if rgroup:
                # '|' (OR) is not allowed on the right side
                if re.search( '\|', rgroup ):
                    print >> sys.stderr, orig_line
                    raise SuiteConfigError, "ERROR: OR '|' is not legal on the right side of dependencies: " + rgroup

                # (T+/-N) offsets not allowed on the right side (as yet)
                if re.search( '\[\s*T\s*[+-]\s*\w+\s*\]', rgroup ):
                    print >> sys.stderr, orig_line
                    raise SuiteConfigError, "ERROR: time offsets are not legal on the right side of dependencies: " + rgroup

                # now split on '&' (AND) and generate corresponding pairs
                right_nodes = re.split( '\s*&\s*', rgroup )
            else:
                right_nodes = [None]

            new_right_nodes = []
            for right_node in right_nodes:
                if right_node:
                    # ignore output labels on the right (for chained
                    # tasks they are only meaningful on the left)
                    new_right_nodes.append( re.sub( ':\w+', '', right_node ))
                else:
                    # retain None's in order to handle lone nodes on the left
                    new_right_nodes.append( None )

            right_nodes = new_right_nodes

            # extract task names from lexpression
            nstr = re.sub( '[(|&)]', ' ', lexpression )
            nstr = nstr.strip()
            left_nodes = re.split( ' +', nstr )

            # detect and fail and self-dependence loops (foo => foo)
            for right_node in right_nodes:
                if right_node in left_nodes:
                    print >> sys.stderr, (
                        "Self-dependence detected in '" + right_node + "':")
                    print >> sys.stderr, "  line:", line
                    print >> sys.stderr, "  from:", orig_line
                    raise SuiteConfigError, "ERROR: self-dependence loop detected"

            for right_node in right_nodes:
                # foo => '!bar' means task bar should suicide if foo succeeds.
                suicide = False
                if right_node and right_node.startswith('!'):
                    right_name = right_node[1:]
                    suicide = True
                else:
                    right_name = right_node

                pruned_left_nodes = list(left_nodes)  # Create copy of LHS tasks.

                asyncid_pattern = None
                if ttype != 'cycling':
                    for node in left_nodes + [right_name]:
                        if not node:
                            continue
                        try:
                            node_name = graphnode(
                                node, base_interval=seq.get_interval()).name
                        except GraphNodeError, x:
                            print >> sys.stderr, orig_line
                            raise SuiteConfigError, str(x)
                        if ttype == 'async_repeating':
                            if node_name not in self.async_repeating_tasks:
                                self.async_repeating_tasks.append(node_name)
                            m = re.match( '^ASYNCID:(.*)$', section )
                            asyncid_pattern = m.groups()[0]

                if ttype == 'cycling':
                    for left_node in left_nodes:
                        try:
                            left_graph_node = graphnode(
                                left_node, base_interval=seq.get_interval())
                        except GraphNodeError, x:
                            print >> sys.stderr, orig_line
                            raise SuiteConfigError, str(x)
                        left_name = left_graph_node.name
                        left_output = left_graph_node.output  
                        if (left_name in tasks_to_prune or
                                return_all_dependencies):
                            special_dependencies.append(
                                (left_name, left_output, right_name))
                        if left_name in tasks_to_prune:
                            pruned_left_nodes.remove(left_node)

                if not self.validation and not graphing_disabled:
                    # edges not needed for validation
                    self.generate_edges( lexpression, pruned_left_nodes,
                                         right_name, ttype,
                                         seq, suicide )
                self.generate_taskdefs( orig_line, pruned_left_nodes,
                                        right_name, ttype,
                                        section, seq, offset_seq_map,
                                        asyncid_pattern,
                                        seq.get_interval() )
                self.generate_triggers( lexpression, pruned_left_nodes,
                                        right_name, seq,
                                        asyncid_pattern, suicide )
        return special_dependencies
            

    def generate_edges( self, lexpression, left_nodes, right, ttype, seq, suicide=False ):
        """Add nodes from this graph section to the abstract graph edges structure."""
        conditional = False
        if re.search( '\|', lexpression ):
            # plot conditional triggers differently
            conditional = True

        for left in left_nodes:
            sasl = left in self.async_repeating_tasks
            e = graphing.edge( left, right, seq, sasl, suicide, conditional )
            if ttype == 'async_repeating':
                if e not in self.async_repeating_edges:
                    self.async_repeating_edges.append( e )
            else:
                self.edges.append(e)

    def generate_taskdefs( self, line, left_nodes, right, ttype, section, seq,
                           offset_seq_map, asyncid_pattern, base_interval ):
        """Generate task definitions for nodes on a given line."""
        for node in left_nodes + [right]:
            if not node:
                # if right is None, lefts are lone nodes
                # for which we still define the taskdefs
                continue
            try:
                my_taskdef_node = graphnode( node, base_interval=base_interval )
            except GraphNodeError, x:
                print >> sys.stderr, line
                raise SuiteConfigError, str(x)

            name = my_taskdef_node.name
            offset = my_taskdef_node.offset

            if name not in self.cfg['runtime']:
                # naked dummy task, implicit inheritance from root
                self.naked_dummy_tasks.append( name )
                self.cfg['runtime'][name] = self.cfg['runtime']['root']
                if 'root' not in self.runtime['descendants']:
                    # (happens when no runtimes are defined in the suite.rc)
                    self.runtime['descendants']['root'] = []
                if 'root' not in self.runtime['first-parent descendants']:
                    # (happens when no runtimes are defined in the suite.rc)
                    self.runtime['first-parent descendants']['root'] = []
                self.runtime['parents'][name] = ['root']
                self.runtime['linearized ancestors'][name] = [name, 'root']
                self.runtime['first-parent ancestors'][name] = [name, 'root']
                self.runtime['descendants']['root'].append(name)
                self.runtime['first-parent descendants']['root'].append(name)
                self.ns_defn_order.append(name)

            # check task name legality and create the taskdef
            if name not in self.taskdefs:
                try:
                    self.taskdefs[ name ] = self.get_taskdef( name )
                except taskdef.DefinitionError, x:
                    print >> sys.stderr, line
                    raise SuiteConfigError, str(x)

            # TODO - setting type should be consolidated to get_taskdef()
            if ttype == 'async_repeating':
                self.taskdefs[name].asyncid_pattern = asyncid_pattern
                if name == self.cfg['scheduling']['dependencies'][section]['daemon']:
                    self.taskdefs[name].type = 'async_daemon'
                else:
                    self.taskdefs[name].type = 'async_repeating'
            elif ttype == 'cycling':
                self.taskdefs[name].cycling = True
                if name not in self.cycling_tasks:
                    self.cycling_tasks.append(name)

            if name in self.suite_polling_tasks:
                self.taskdefs[name].suite_polling_cfg = {
                        'suite'  : self.suite_polling_tasks[name][0],
                        'task'   : self.suite_polling_tasks[name][1],
                        'status' : self.suite_polling_tasks[name][2] }

            if not my_taskdef_node.is_absolute:
                if offset:
                    if flags.back_comp_cycling:
                        # Implicit cycling means foo[T+6] generates a +6 sequence.
                        if str(offset) in offset_seq_map:
                            seq_offset = offset_seq_map[str(offset)]
                        else:
                            seq_offset = get_sequence(
                                section,
                                self.cfg['scheduling']['initial cycle point'],
                                self.cfg['scheduling']['final cycle point']
                            )
                            seq_offset.set_offset(offset)
                            offset_seq_map[str(offset)] = seq_offset
                        self.taskdefs[name].add_sequence(
                            seq_offset, is_implicit=True)
                    # We don't handle implicit cycling in new-style cycling.
                else:
                    self.taskdefs[ name ].add_sequence(seq)

            if self.run_mode == 'live':
                # register any explicit internal outputs
                if 'outputs' in self.cfg['runtime'][name]:
                    for lbl,msg in self.cfg['runtime'][name]['outputs'].items():
                        outp = outputx(msg, base_interval)
                        self.taskdefs[ name ].outputs.append( outp )

    def generate_triggers( self, lexpression, left_nodes, right, seq, asyncid_pattern, suicide ):
        if not right:
            # lefts are lone nodes; no more triggers to define.
            return

        base_interval = seq.get_interval()

        conditional = False
        if re.search( '\|', lexpression ):
            conditional = True
            # For single triggers or '&'-only ones, which will be the
            # vast majority, we needn't use conditional prerequisites
            # (they may be less efficient due to python eval at run time).

        ctrig = {}
        cname = {}
        for left in left_nodes:
            # (GraphNodeError checked above)
            cycle_point = None
            lnode = graphnode(left, base_interval=base_interval)
            if lnode.intercycle:
                self.taskdefs[lnode.name].intercycle = True
                if (self.taskdefs[lnode.name].intercycle_offset is None or (
                        lnode.offset is not None and
                        lnode.offset >
                        self.taskdefs[lnode.name].intercycle_offset)):
                    self.taskdefs[lnode.name].intercycle_offset = lnode.offset
            if lnode.offset_is_from_ict:
                last_point = seq.get_stop_point()
                first_point = self.taskdefs[lnode.name].ict - lnode.offset
                if first_point and last_point is not None:
                    self.taskdefs[lnode.name].intercycle_offset = (last_point - first_point)
                else:
                    self.taskdefs[lnode.name].intercycle_offset = None
                cycle_point = first_point
            trigger = self.set_trigger( lnode.name, right, lnode.output, lnode.offset, cycle_point, asyncid_pattern, suicide, seq.get_interval() )
            if not trigger:
                continue
            if not conditional:
                self.taskdefs[right].add_trigger( trigger, seq )
                continue

            # CONDITIONAL TRIGGERS
            if trigger.async_repeating:
                # (extend taskdef.py:tclass_add_prerequisites to allow this)
                raise SuiteConfigError, 'ERROR, ' + left + ': repeating async tasks are not allowed in conditional triggers.'
            # Use fully qualified name for the expression label
            # (task name is not unique, e.g.: "F | F:fail => G")
            label = re.sub( '[-\[\]:]', '_', left )
            label = re.sub( '\+', 'x', label ) # future triggers
            ctrig[label] = trigger
            cname[label] = lnode.name

        if not conditional:
            return

        # Replace some chars for later use in regular expressions.
        expr = re.sub( '[-\[\]:]', '_', lexpression )
        expr = re.sub( '\+', 'x', expr ) # future triggers
        self.taskdefs[right].add_conditional_trigger( ctrig, expr, seq )

    def get_actual_first_ctime( self, start_ctime ):
        # Get actual first cycle point for the suite (get all
        # sequences to adjust the putative start time upward)
        if self.actual_first_ctime:
            # already computed
            return self.actual_first_ctime
        if isinstance(start_ctime, basestring):
            ctime = get_point(start_ctime)
        else:
            ctime = start_ctime
        adjusted = []
        for seq in self.sequences:
            foo = seq.get_first_point( ctime )
            if foo:
                adjusted.append( foo )
        if len( adjusted ) > 0:
            adjusted.sort()
            self.actual_first_ctime = adjusted[0]
        else:
            self.actual_first_ctime = ctime
        return self.actual_first_ctime

    def get_graph_raw( self, start_ctime_str, stop_str, raw=False,
            group_nodes=[], ungroup_nodes=[], ungroup_recursive=False,
            group_all=False, ungroup_all=False ):
        """Convert the abstract graph edges held in self.edges (etc.) to
        actual edges for a concrete range of cycle points."""

        members = self.runtime['first-parent descendants']
        hierarchy = self.runtime['first-parent ancestors']

        if self.first_graph:
            self.first_graph = False
            if not self.collapsed_families_rc and not ungroup_all:
                # initially default to collapsing all families if
                # "[visualization]collapsed families" not defined
                group_all = True

        if group_all:
            # Group all family nodes
            if self.collapsed_families_rc:
                self.closed_families = copy(self.collapsed_families_rc)
            else:
                for fam in members:
                    if fam != 'root':
                        if fam not in self.closed_families:
                            self.closed_families.append( fam )
        elif ungroup_all:
            # Ungroup all family nodes
            self.closed_families = []
        elif len(group_nodes) > 0:
            # Group chosen family nodes
            for node in group_nodes:
                parent = hierarchy[node][1]
                if parent not in self.closed_families:
                    if parent != 'root':
                        self.closed_families.append( parent )
        elif len(ungroup_nodes) > 0:
            # Ungroup chosen family nodes
            for node in ungroup_nodes:
                if node not in self.runtime['descendants']:
                    # not a family node
                    continue
                if node in self.closed_families:
                    self.closed_families.remove(node)
                if ungroup_recursive:
                    for fam in copy(self.closed_families):
                        if fam in members[node]:
                            self.closed_families.remove(fam)

        # Now define the concrete graph edges (pairs of nodes) for plotting.
        gr_edges = []

        for e in self.async_repeating_edges:
            right = e.get_right(1, False, False, [] )
            left  = e.get_left( 1, False, False, [] )
            nl, nr = self.close_families( left, right )
            gr_edges.append( (nl, nr, False, e.suicide, e.conditional) )

        start_ctime = get_point( start_ctime_str )

        actual_first_ctime = self.get_actual_first_ctime( start_ctime )

        startup_exclude_list = self.get_coldstart_task_list()

        stop = get_point( stop_str )

        for e in self.edges:
            # Get initial cycle point for this sequence
            i_ctime = e.sequence.get_first_point( start_ctime )
            if not i_ctime:
                # out of bounds
                continue
            ctime = deepcopy(i_ctime)

            while True: 
                # Loop over cycles generated by this sequence
                if not ctime or ctime > stop:
                    break

                not_initial_cycle = ( ctime != i_ctime )

                r_id = e.get_right(ctime, start_ctime, not_initial_cycle, raw,
                                   startup_exclude_list )
                l_id = e.get_left( ctime, start_ctime, not_initial_cycle, raw,
                                   startup_exclude_list,
                                   e.sequence.get_interval() )

                action = True

                if l_id == None and r_id == None:
                    # nothing to add to the graph
                    action = False

                if l_id != None and not e.sasl:
                    # check that l_id is not earlier than start time
                    tmp, lctime = TaskID.split(l_id)
                    ## NOTE BUG GITHUB #919
                    ##sct = start_ctime
                    sct = actual_first_ctime
                    lct = get_point(lctime)
                    if sct > lct:
                        action = False

                if action:
                    nl, nr = self.close_families( l_id, r_id )
                    gr_edges.append( ( nl, nr, False, e.suicide, e.conditional ) )

                # increment the cycle point
                ctime = e.sequence.get_next_point_on_sequence( ctime )

        return gr_edges

    def get_graph( self, start_ctime, stop, raw=False, group_nodes=[],
            ungroup_nodes=[], ungroup_recursive=False, group_all=False,
            ungroup_all=False, ignore_suicide=False ):

        gr_edges = self.get_graph_raw( start_ctime, stop, raw,
                group_nodes, ungroup_nodes, ungroup_recursive,
                group_all, ungroup_all )

        graph = graphing.CGraph( self.suite, self.suite_polling_tasks, self.cfg['visualization'] )
        graph.add_edges( gr_edges, ignore_suicide )

        return graph

    def get_node_labels( self, start_ctime, stop, raw ):
        graph = self.get_graph( start_ctime, stop, raw=raw, ungroup_all=True )
        return [ i.attr['label'].replace('\\n','.') for i in graph.nodes() ]

    def close_families( self, nlid, nrid ):
        # Generate final node names, replacing family members with
        # family nodes if requested.

        members = self.runtime['first-parent descendants']

        lname, ltag = None, None
        rname, rtag = None, None
        nr, nl = None, None
        if nlid:
            one, two = TaskID.split(nlid)
            lname = one
            ltag = two
            nl = nlid
        if nrid:
            one, two = TaskID.split(nrid)
            rname = one
            rtag = two
            nr = nrid

        # for nested families, only consider the outermost one
        clf = copy( self.closed_families )
        for i in self.closed_families:
            for j in self.closed_families:
                if i in members[j]:
                    # i is a member of j
                    if i in clf:
                        clf.remove( i )

        for fam in clf:
            if lname in members[fam] and rname in members[fam]:
                # l and r are both members of fam
                #nl, nr = None, None  # this makes 'the graph disappear if grouping 'root'
                nl,nr = TaskID.get(fam,ltag), TaskID.get(fam,rtag)
                break
            elif lname in members[fam]:
                # l is a member of fam
                nl = TaskID.get(fam,ltag)
            elif rname in members[fam]:
                # r is a member of fam
                nr = TaskID.get(fam,rtag)

        return nl, nr

    def load_graph( self ):
        if flags.verbose:
            print "Parsing the dependency graph"

        start_up_tasks = self.cfg['scheduling']['special tasks']['start-up']
        initial_tasks = list(start_up_tasks)

        self.graph_found = False
        has_non_async_graphs = False

        section_seq_map = {}

        # Set up our backwards-compatibility handling of async graphs.
        async_graph = self.cfg['scheduling']['dependencies']['graph']
        if async_graph:
            section = get_sequence_cls().get_async_expr()
            async_dependencies = self.parse_graph(
                section, async_graph, section_seq_map=section_seq_map,
                return_all_dependencies=True
            )
            for left, left_output, right in async_dependencies:
                if left:
                    initial_tasks.append(left)
                if right:
                    initial_tasks.append(right)

        # Create a stack of sections (sequence strings) and graphs.
        items = []
        for item, value in self.cfg['scheduling']['dependencies'].items():
            if item == 'graph':
                continue
            has_non_async_graphs = True
            items.append((item, value, initial_tasks, False))

        start_up_tasks_graphed = []
        while items:
            item, value, tasks_to_prune, is_inserted = items.pop(0)

            # If the section consists of more than one sequence, split it up.
            if re.search("(?![^(]+\)),", item):
                new_items = re.split("(?![^(]+\)),", item)
                for new_item in new_items:
                    items.append((new_item.strip(), value,
                                  tasks_to_prune, False))
                continue

            try:
                graph = value['graph']
            except KeyError:
                continue
            if not graph:
                continue

            section = item
            if is_inserted:
                print "INSERTED DEPENDENCIES REPLACEMENT:"
                print "[[[" + section + "]]]"
                print "    " + 'graph = """' + graph + '"""' 
            special_dependencies = self.parse_graph(
                section, graph, section_seq_map=section_seq_map,
                tasks_to_prune=tasks_to_prune
            )
            if special_dependencies and tasks_to_prune:
                section_seq = get_sequence(
                    section,
                    self.cfg['scheduling']['initial cycle point'],
                    self.cfg['scheduling']['final cycle point']
                )
                first_point = section_seq.get_first_point(
                    get_point(self.cfg['scheduling']['initial cycle point'])
                )
                graph_text = ""
                for left, left_output, right in special_dependencies:
                    # Set e.g. (foo, fail, bar) to be foo[^]:fail => bar.
                    graph_text += left + "[^]"
                    if left_output:
                        graph_text += ":" + left_output
                    graph_text += " => " + right + "\n"
                    if (left in start_up_tasks and
                            left not in start_up_tasks_graphed):
                        # Start-up tasks need their own explicit section.
                        items.append((get_sequence_cls().get_async_expr(),
                                     {"graph": left}, [], True))
                        start_up_tasks_graphed.append(left)
                graph_text = graph_text.rstrip()
                section = get_sequence_cls().get_async_expr(first_point)
                items.append((section, {"graph": graph_text}, [], True))
        if not flags.back_comp_cycling:
            if async_graph and has_non_async_graphs:
                raise SuiteConfigError(
                    "Error: mixed async & cycling graphs is not allowed in " +
                    "new-style cycling. Use 'R1...' tasks instead."
                )
            if start_up_tasks:
                raise SuiteConfigError(
                    "Error: start-up tasks should be 'R1...' tasks in " +
                    "new-style cycling"
                )

    def parse_graph( self, section, graph, section_seq_map=None,
                     tasks_to_prune=None, return_all_dependencies=False ):
        """Parse a multi-line graph string for section.

        section should be a string like "R1" or "T00".
        graph should be a single or multi-line string like "foo => bar"
        section_seq_map should be a dictionary that indexes cycling
        sequences by their section string
        tasks_to_prune is a list of task names that should be
        automatically removed when processing graph
        return_all_dependencies is a boolean that, if True, returns a
        list of task dependencies - e.g. [('foo', 'start', 'bar')] for
        a graph of 'foo:start => bar'.

        """
        self.graph_found = True

        if re.match( '^ASYNCID:', section ):
            ttype = 'async_repeating'
            # TODO ISO - THIS IS NOW BROKEN?
        else:
            ttype = 'cycling'
            sec = section

        if section in section_seq_map:
            seq = section_seq_map[section]
        else:
            seq = get_sequence(
                section,
                self.cfg['scheduling']['initial cycle point'],
                self.cfg['scheduling']['final cycle point']
            )
            section_seq_map[section] = seq
        offset_seq_map = {}

        if seq not in self.sequences:
            self.sequences.append(seq)

        # split the graph string into successive lines
        lines = re.split( '\s*\n\s*', graph )
        special_dependencies = []
        for xline in lines:
            # strip comments
            line = re.sub( '#.*', '', xline )
            # ignore blank lines
            if re.match( '^\s*$', line ):
                continue
            # strip leading or trailing spaces
            line = re.sub( '^\s*', '', line )
            line = re.sub( '\s*$', '', line )
            # generate pygraphviz graph nodes and edges, and task definitions
            special_dependencies.extend(self.process_graph_line(
                line, section, ttype, seq, offset_seq_map,
                tasks_to_prune=tasks_to_prune,
                return_all_dependencies=return_all_dependencies
            ))
        if ttype == 'cycling':
            return special_dependencies
        return []

    def get_taskdef( self, name ):
        # (DefinitionError caught above)

        # get the dense task runtime
        try:
            rtcfg = self.cfg['runtime'][name]
        except KeyError:
            raise SuiteConfigError, "Task not found: " + name

<<<<<<< HEAD
        ict = self.cli_start_tag or self.cfg['scheduling']['initial cycle point']
=======
        ict_point = (self.cli_start_point or
                     get_point(self.cfg['scheduling']['initial cycle time']))
>>>>>>> 016864d5
        # We may want to put in some handling for cases of changing the
        # initial cycle via restart (accidentally or otherwise).

        # Get the taskdef object for generating the task proxy class
        taskd = taskdef.taskdef( name, rtcfg, self.run_mode, ict_point )

        # TODO - put all taskd.foo items in a single config dict
        # SET COLD-START TASK INDICATORS
        if name in self.cfg['scheduling']['special tasks']['cold-start']:
            taskd.modifiers.append( 'oneoff' )
            taskd.is_coldstart = True

        # SET CLOCK-TRIGGERED TASKS
        if name in self.clock_offsets:
            taskd.modifiers.append( 'clocktriggered' )
            taskd.clocktriggered_offset = self.clock_offsets[name]

        taskd.sequential = name in self.cfg['scheduling']['special tasks']['sequential']

        foo = copy(self.runtime['linearized ancestors'][ name ])
        foo.reverse()
        taskd.namespace_hierarchy = foo

        return taskd

    def get_task_proxy( self, name, ctime, state, stopctime, startup, submit_num, exists ):
        try:
            tdef = self.taskdefs[name]
        except KeyError:
            raise TaskNotDefinedError("ERROR, No such task name: " + name )
        return tdef.get_task_class()( ctime, state, stopctime, startup, submit_num=submit_num, exists=exists )

    def get_task_proxy_raw( self, name, tag, state, stoptag, startup, submit_num, exists ):
        # Used by 'cylc submit' to submit tasks defined by runtime
        # config but not currently present in the graph (so we must
        # assume that the given tag is valid for the task).
        try:
            truntime = self.cfg['runtime'][name]
        except KeyError:
            raise TaskNotDefinedError("ERROR, task not defined: " + name )
        tdef = self.get_taskdef( name )
        # TODO ISO - TEST THIS (did set 'tdef.hours' from tag)
        return tdef.get_task_class()( tag, state, stoptag, startup, submit_num=submit_num, exists=exists )

    def get_task_class( self, name ):
        return self.taskdefs[name].get_task_class()
<|MERGE_RESOLUTION|>--- conflicted
+++ resolved
@@ -1754,12 +1754,8 @@
         except KeyError:
             raise SuiteConfigError, "Task not found: " + name
 
-<<<<<<< HEAD
-        ict = self.cli_start_tag or self.cfg['scheduling']['initial cycle point']
-=======
         ict_point = (self.cli_start_point or
-                     get_point(self.cfg['scheduling']['initial cycle time']))
->>>>>>> 016864d5
+                     get_point(self.cfg['scheduling']['initial cycle point']))
         # We may want to put in some handling for cases of changing the
         # initial cycle via restart (accidentally or otherwise).
 
