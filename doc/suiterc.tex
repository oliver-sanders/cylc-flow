--- conflicted
+++ resolved
@@ -1618,39 +1618,6 @@
 \end{lstlisting}
 \end{myitemize}
 
-<<<<<<< HEAD
-% HIDDEN \subsection{[development]}
-
-\subsection{Special Placeholder Variables In Suite Definitions}
-
-See Section~\ref{SPHV}.
-
-=======
-\subsubsection[{[[}runtime graph{]]}]{[visualization] $\rightarrow$ [[runtime graph]]}
-
-Cylc can generate graphs of dependencies resolved at run time, i.e.\ what
-actually triggers off what as the suite runs. This feature is retained
-mainly for development and debugging purposes. You can use simulation
-mode or dummy mode to generate runtime graphs very quickly.
-
-\paragraph[enable]{[visualization] $\rightarrow$ [[runtime graph]] $\rightarrow$ enable}
-
-Runtime graphing is disabled by default.
-\begin{myitemize}
-    \item {\em type:} boolean
-    \item {\em default:} False
-\end{myitemize}
-
-\paragraph[directory]{[visualization] $\rightarrow$ [[runtime graph]] $\rightarrow$ directory}
-
-Where to put the runtime graph file, \lstinline=runtime-graph.dot=.
-
-\begin{myitemize}
-    \item {\em type:} string (a valid directory path, may contain environment variables)
-    \item {\em default:} \lstinline=$CYLC_SUITE_DEF_PATH/graphing=
-\end{myitemize}
->>>>>>> 4dc983fe
-
 \subsection{Default Suite Configuration}
 \label{SuiteDefaults}
 
