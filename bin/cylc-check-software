#!/usr/bin/env python3

# THIS FILE IS PART OF THE CYLC SUITE ENGINE.
# Copyright (C) 2008-2019 NIWA & British Crown (Met Office) & Contributors.
#
# This program is free software: you can redistribute it and/or modify
# it under the terms of the GNU General Public License as published by
# the Free Software Foundation, either version 3 of the License, or
# (at your option) any later version.
#
# This program is distributed in the hope that it will be useful,
# but WITHOUT ANY WARRANTY; without even the implied warranty of
# MERCHANTABILITY or FITNESS FOR A PARTICULAR PURPOSE.  See the
# GNU General Public License for more details.
#
# You should have received a copy of the GNU General Public License
# along with this program.  If not, see <http://www.gnu.org/licenses/>.

"""cylc [admin] check-software [MODULES]

Check for Cylc external software dependencices, including minimum versions.

With no arguments, prints a table of results for all core & optional external
module requirements, grouped by functionality. With module argument(s),
provides an exit status for the collective result of checks on those modules.

Arguments:
    [MODULES]   Modules to include in the software check, which returns a
                zero ('pass') or non-zero ('fail') exit status, where the
                integer is equivalent to the number of modules failing. Run
                the bare check-software command to view the full list of
                valid module arguments (lower-case equivalents accepted).
"""

import os
import re
import sys
from subprocess import PIPE, CalledProcessError, check_call

from cylc.cylc_subproc import procopen

# Standardised output messages
FOUND_NOVER_MSG = 'FOUND'
MINVER_MET_MSG = 'FOUND & min. version MET'
MINVER_NOTMET_MSG = 'FOUND but min. version NOT MET'
FOUND_UNKNOWNVER_MSG = 'FOUND but could not determine version (?)'
NOTFOUND_MSG = 'NOT FOUND (-)'

"""Specification of cylc core & full-functionality module requirements, the
latter grouped as Python, TeX or 'other' (neither). 'opt_spec' item format:
<MODULE>: [<MIN VER OR 'None'>, <FUNC TAG>, <GROUP>, <'OTHER' TUPLE>] with
<'OTHER' TUPLE> = ([<BASE CMD(S)>], <VER OPT>, <REGEX>, <OUTFILE ARG>).
"""
req_py_ver_range = ((3,6),)
opt_spec = {
    'EmPy': [None, 'TEMPLATING', 'PY'],
    'sphinx': [(1, 5, 3), 'HTMLDOCS', 'PY'],
}

# All possible module reqs to accept as arguments, as above or all lower case.
module_args = ['Python'] + list(opt_spec)
upper_case_conv = dict(
    (upper.lower(), upper) for upper in module_args if upper.lower() != upper)

# Package-dep. functionality dict; item format <FUNC TAG>: <FULL DESCRIPTION>
func_tags_and_text = {
    'TEMPLATING': 'configuration templating',
    'HTMLDOCS': 'HTML documentation',
}

# Initialise results dict
opt_result = {}


def output_width(min_width=65, max_width=90):
    """Return a suitable output alignment width given user terminal width."""
    proc = procopen(['stty', 'size'], stdoutpipe=True)
    if proc.wait():
        return int((min_width + max_width) / 2)
    else:
        try:
            return max(min_width, min(max_width,
                                      int(proc.communicate()[0].split()[1])))
        except IndexError:
            return int((min_width + max_width) / 2)


def draw_table_line(single_character):
    sys.stdout.write(single_character * output_width() + '\n')
    return None


def parse_version(version):
    ret = []
    for sub_version in version.split('.'):
        try:
            ret.append(int(sub_version))
        except ValueError:
            ret.append(sub_version)
    return tuple(ret)


def string_ver(version_tuple):
    return '.'.join(str(x) for x in version_tuple)


def shell_align_write(one_delimiter, left_msg, right_msg):
    """Write two messages aligned with the terminal edges.

    Messages are seaparated by a given delimiter and have a minimum separation
    of two characters.
    """
    gap = output_width() - len(left_msg) - len(right_msg)
    if gap >= 2:
        sys.stdout.write(left_msg + one_delimiter * gap + right_msg + '\n')
        return True
    else:
        return False


def shell_centre_write(prepend_newline, *args):
    """Write one or more lines of text centrally in the terminal."""
    if prepend_newline:
        sys.stdout.write('\n')
    for msg_line in args:
        spacing = int(round(output_width() - len(msg_line)) / 2) * ' '
        sys.stdout.write(spacing + msg_line + spacing + '\n')
    return


def check_py_ver(min_ver, max_ver=None, write=True):
    """Check if a version of Python within a specified range is installed."""
    if max_ver:
        msg = 'Python (%s+, <%s)' % (string_ver(min_ver), string_ver(max_ver))
    else:
        msg = 'Python (%s+)' % string_ver(min_ver)
    version = sys.version_info
    ret = (version >= min_ver and (not max_ver or version < max_ver))
    if write:
        shell_align_write('.', msg, '%s (%s)' % (MINVER_MET_MSG if ret else
                          MINVER_NOTMET_MSG, string_ver(version)))
    return ret


def check_py_module_ver(module, min_ver, write=True):
    """Check if a minimum version of a Python module is installed."""
    msg = 'Python:%s (%s)' % (module, string_ver(min_ver) + '+' if
                              min_ver is not None else 'any')
    try:
        if module == 'EmPy':
            # we want the 'em' module, but there is more than one out there
            # we want the one that provides 'Interpreter'
            from em import Interpreter
            module_version = sys.modules['em'].__version__
        else:
            imported_module = __import__(module)
            module_version = imported_module.__version__
    except ImportError:
        res = [NOTFOUND_MSG, False]
    else:
        try:
            if min_ver is None:
                res = ['%s (%s)' % (FOUND_NOVER_MSG, module_version), True]
            elif parse_version(module_version) >= min_ver:
                res = ['%s (%s)' % (MINVER_MET_MSG, module_version), True]
            else:
                res = ['%s (%s)' % (MINVER_NOTMET_MSG, module_version), False]
        except AttributeError:
            res = [FOUND_UNKNOWNVER_MSG, False]
    if write:
        shell_align_write('.', msg, res[0])
    return res[1]


def tex_module_search(tex_module, write=True):
    """Print outcome of local TeX module search using 'kpsewhich' command."""
    msg = 'TeX:%s (any)' % tex_module
    cmd = ['kpsewhich', '%s.sty' % tex_module]
    # This is less intensive & quicker than searching via 'find' or 'locate'.
    try:
        process = procopen(cmd, stdin=open(os.devnull), stdoutpipe=True)
        check_call(['test', '-n', process.communicate()[0].strip()],
                   stdin=open(os.devnull), stdout=PIPE, stderr=PIPE)
    except (CalledProcessError, OSError):
        if write:
            shell_align_write('.', msg, NOTFOUND_MSG)
        return False
    else:
        if write:
            shell_align_write('.', msg, FOUND_NOVER_MSG + ' (n/a)')
        return True


def cmd_find_ver(module, min_ver, cmd_base, ver_opt, ver_extr, outfile=1,
                 write=True):
    """Print outcome & return Boolean (True for pass) of local module version
    requirement test using relevant custom command base keyword(s),
    version-checking option(s) & version-extraction regex.
    """
    msg = '%s (%s)' % (module, string_ver(min_ver) + '+' if
                       min_ver is not None else 'any')
    for cmd in cmd_base:
        try_next_cmd = True
        if procopen(['which', cmd], stdin=open(os.devnull),
                    stdoutpipe=True, stderrpipe=True).wait():
            res = [NOTFOUND_MSG, False]
        else:
            try:
<<<<<<< HEAD
                output = Popen([cmd, ver_opt], stdin=open(os.devnull),
                               stdout=PIPE, stderr=PIPE
                ).communicate()[outfile - 1].decode().strip()
=======
                output = procopen([cmd, ver_opt], stdoutpipe=True,
                                  stdin=open(os.devnull),
                                  stderrpipe=True).communicate()
                [outfile - 1].strip()
>>>>>>> 3e2bd170
                version = re.search(ver_extr, output).groups()[0]
                try_next_cmd = False
                if min_ver is None:
                    res = ['%s (%s)' % (FOUND_NOVER_MSG, version), True]
                elif parse_version(version) >= min_ver:
                    res = ['%s (%s)' % (MINVER_MET_MSG, version), True]
                else:
                    res = ['%s (%s)' % (MINVER_NOTMET_MSG, version), False]
            except AttributeError:
                res = [FOUND_UNKNOWNVER_MSG, False]
        if not try_next_cmd:
            break
    if write:
        shell_align_write('.', msg, res[0])
    return res[1]


def functionality_print(func):
    """Print outcome of module checks as necessary for some funcionality."""
    for module, items in opt_spec.items():
        ver_req, func_dep, tag = items[:3]
        if func_dep == func:
            if tag == 'PY':
                opt_result[module] = check_py_module_ver(module, ver_req)
            elif tag == 'TEX':
                opt_result[module] = tex_module_search(module)
            elif tag == 'OTHER':
                opt_result[module] = cmd_find_ver(module, ver_req, *items[3])
    return


def individual_status_print(module):
    """Return a pass (0) or fail (1) result for an individual module check."""
    if module == 'Python':
        return int(not check_py_ver(*req_py_ver_range, write=False))
    if module in opt_spec.keys():
        ver_req, _, tag = opt_spec[module][:3]
        if tag == 'PY':
            return int(not check_py_module_ver(module, ver_req, write=False))
        elif tag == 'TEX':
            return int(not tex_module_search(module, write=False))
        elif tag == 'OTHER':
            other_args = opt_spec[module][3]
            return int(
                not cmd_find_ver(module, ver_req, *other_args, write=False))


def main():
    """Check whether Cylc external software dependencies are satisfied.

    Search local filesystem for external software packages of at least minimum
    version as required for both minimal core and fully-functional Cylc.

    If arguments are suppied, test for those module(s) only and return an exit
    code where zero indicates a collective pass and a non-zero integer
    indicates the number of module arguments that fail or are invalid, else
    check for all dependencies and print results in a table.
    """

    # Check for valid module argument(s); if present exit with relevant code.
    exit_status = 0
    for user_arg in sys.argv[1:]:
        if user_arg in module_args:
            exit_status += individual_status_print(user_arg)
        elif user_arg in upper_case_conv:  # lower-case equivalents
            exit_status += individual_status_print(upper_case_conv[user_arg])
        else:
            sys.stdout.write("No such module '%s' in the software "
                             "dependencies.\n" % user_arg)
            exit_status += 1
        if user_arg == sys.argv[-1]:  # give exit code after last user argument
            sys.exit(exit_status)

    # No arguments: table. Introductory message and individual results header.
    sys.stdout.write('Checking your software...\n\nIndividual results:\n')
    draw_table_line('=')
    shell_align_write(' ', 'Package (version requirements)',
                      'Outcome (version found)')
    draw_table_line('=')

    # Individual results section in mock-table format.
    shell_centre_write(False, '*REQUIRED SOFTWARE*')
    req_result = (
        check_py_ver(*req_py_ver_range)
        and check_py_module_ver('zmq', None)
        and check_py_module_ver('jose', None)
        and check_py_module_ver('colorama', None)
    )
    for tag, text in func_tags_and_text.items():
        shell_centre_write(True, '*OPTIONAL SOFTWARE for the ' + text + '*')
        functionality_print(tag)
    draw_table_line('=')

    # Final summary print for clear pass/fail final outcome & exit.
    sys.stdout.write('\nSummary:')
    shell_centre_write(True, '*' * 28,
                       'Core requirements: %s' % (
                           'ok' if req_result else 'not ok'),
                       'Full-functionality: %s' % (
                           'ok' if all(opt_result.values()) else 'not ok'),
                       '*' * 28)
    sys.exit()


if __name__ == '__main__':
    if 'help' in sys.argv or '--help' in sys.argv:
        print(__doc__)
    else:
        main()<|MERGE_RESOLUTION|>--- conflicted
+++ resolved
@@ -206,16 +206,10 @@
             res = [NOTFOUND_MSG, False]
         else:
             try:
-<<<<<<< HEAD
-                output = Popen([cmd, ver_opt], stdin=open(os.devnull),
-                               stdout=PIPE, stderr=PIPE
-                ).communicate()[outfile - 1].decode().strip()
-=======
                 output = procopen([cmd, ver_opt], stdoutpipe=True,
                                   stdin=open(os.devnull),
                                   stderrpipe=True).communicate()
-                [outfile - 1].strip()
->>>>>>> 3e2bd170
+                [outfile - 1].decode().strip()
                 version = re.search(ver_extr, output).groups()[0]
                 try_next_cmd = False
                 if min_ver is None:
