#!/usr/bin/env python

#C: THIS FILE IS PART OF THE CYLC SUITE ENGINE.
#C: Copyright (C) 2008-2012 Hilary Oliver, NIWA
#C: 
#C: This program is free software: you can redistribute it and/or modify
#C: it under the terms of the GNU General Public License as published by
#C: the Free Software Foundation, either version 3 of the License, or
#C: (at your option) any later version.
#C:
#C: This program is distributed in the hope that it will be useful,
#C: but WITHOUT ANY WARRANTY; without even the implied warranty of
#C: MERCHANTABILITY or FITNESS FOR A PARTICULAR PURPOSE.  See the
#C: GNU General Public License for more details.
#C:
#C: You should have received a copy of the GNU General Public License
#C: along with this program.  If not, see <http://www.gnu.org/licenses/>.

import sys
if '--use-ssh' in sys.argv[1:]: 
    sys.argv.remove( '--use-ssh' )
    from cylc.remote import remrun
    if remrun().execute():
        sys.exit(0)

import os,re,gtk
import warnings
warnings.filterwarnings('ignore', 'use the new', Warning)
from cylc.CylcOptionParsers import cop
from copy import copy

sys.path.append(os.path.dirname(os.path.abspath(__file__)) + '/../lib')
sys.path.append(os.path.dirname(os.path.abspath(__file__)) + '/../')

from cylc.gui.SuiteControl import ControlApp
from cylc.gui.gcylc_config import config
from cylc.global_config import globalcfg
from cylc.suite_host import is_remote_host
from cylc.owner import user, is_remote_user
from cylc.registration import localdb
from cylc.passphrase import passphrase
<<<<<<< HEAD

=======
from cylc.task_state import task_state
from cylc.suite_logging import suite_log

from configobj import ConfigObj, ConfigObjError, get_extra_values, flatten_errors, Section
from validate import Validator

class config( object ):

    def __init__( self, list_themes=False, force_theme=None ):
        spec = os.path.join( os.environ['CYLC_DIR'], 'conf', 'gcylcrc', 'cfgspec' )
        dcfg_file = os.path.join( os.environ['CYLC_DIR'], 'conf', 'gcylcrc', 'themes.rc' )
        ucfg_file = os.path.join( os.environ['HOME'], '.cylc', 'gcylc.rc' )
                
        dcfg = {}
        ucfg = {}

        if os.path.isfile( ucfg_file ):
            # load user config
            try:
                ucfg = ConfigObj( infile=ucfg_file, configspec=spec )
            except ConfigObjError, x:
                print >> sys.stderr, x
                print >> sys.stderr, 'WARNING, failed to load gcylc user config: ' + ucfg_file

        if os.path.isfile( dcfg_file ):
            # load default config
            try:
                dcfg = ConfigObj( infile=dcfg_file, configspec=spec )
            except ConfigObjError, x:
                print >> sys.stderr, x
                print >> sys.stderr, 'WARNING, failed to load gcylc default config: ' + dcfg_file

        if not ucfg and not dcfg:
            raise SystemExit( 'ERROR: no gcylc config file found' )

        # validate and load defaults
        cfgs = []
        for cfg in [ ucfg, dcfg ]:
            if cfg:
                cfgs.append(cfg)
        for cfg in cfgs:
            val = Validator()
            test = cfg.validate( val, preserve_errors=False )
            if test != True:
                # Validation failed
                failed_items = flatten_errors( cfg, test )
                # Always print reason for validation failure
                for item in failed_items:
                    sections, key, result = item
                    print >> sys.stderr, ' ',
                    for sec in sections:
                        print >> sys.stderr, sec, ' / ',
                    print >> sys.stderr, key
                    if result == False:
                        print >> sys.stderr, "ERROR, required item missing."
                    else:
                        print >> sys.stderr, result
                raise SystemExit( "ERROR gcylc.rc validation failed")
            extras = []
            for sections, name in get_extra_values( cfg ):
                extra = ' '
                for sec in sections:
                    extra += sec + ' / '
                extras.append( extra + name )
            if len(extras) != 0:
                for extra in extras:
                    print >> sys.stderr, '  ERROR, illegal entry:', extra 
                raise SystemExit( "ERROR illegal gcylc.rc entry(s) found" )

        # combine user config into default config
        self.inherit( dcfg, ucfg )

        # theme inheritance
        if force_theme:
            # override
            dcfg['use theme'] = force_theme
        my_theme = dcfg['use theme']
        if my_theme not in dcfg['themes']:
            raise SystemExit( 'ERROR: theme not defined: ' + my_theme )

        inherited = []
        for label in dcfg['themes']:
            hierarchy = []
            name = label
            while True:
                hierarchy.append(name) 
                if dcfg['themes'][name]['inherit']:
                    parent = dcfg['themes'][name]['inherit']
                    if parent not in dcfg['themes']:
                        raise SystemExit, 'Undefined parent theme: ' + parent
                else:
                    break
                name = parent
            hierarchy.reverse()
            prev = hierarchy[0]
            theme = deepcopy(dcfg['themes'][prev])
            for item in hierarchy[1:]:
                if item in inherited:
                    prev = item
                    continue
                #print 'Inherit:', item, '<--', prev
                self.inherit( theme, dcfg['themes'][item] )
                inherited.append( item )
            dcfg['themes'][label] = theme

        if list_themes:
            for theme in dcfg['themes']:
                print theme
            sys.exit(0)

        # expand theme data
        cfg = {}
        cfg['use theme'] = dcfg['use theme']
        cfg['themes'] = {}
        for theme in dcfg['themes']:
            cfg['themes'][theme] = {}
            if 'defaults' in dcfg['themes'][theme]:
                defs = self.parse_state( theme, 'defaults', dcfg['themes'][theme]['defaults'] )
            else:
                # needed?
                raise SystemExit( 'ERROR, incomplete defaults for ' + theme )
            for item, val in dcfg['themes'][theme].items():
                if item in [ 'inherit', 'defaults' ]:
                    continue
                state = item
                if not task_state.is_legal( state ):
                    raise SystemExit( 'ERROR, illegal task state:' + theme + ' -> ' + state )
                # reverse inherit (override)
                tcfg = deepcopy(defs)
                self.inherit( tcfg, self.parse_state(theme, item, val))
                cfg['themes'][theme][state] = tcfg
        # result:
        self.cfg = cfg

    def parse_state( self, theme, name, cfglist=[] ):
        allowed_keys = ['style', 'color', 'fontcolor']
        allowed_styles = ['filled', 'unfilled']
        cfg = {}
        for item in cfglist:
            key, val = item.split('=')
            if key not in allowed_keys:
                raise SystemExit( 'Error, illegal config: ' + theme + ': '+ name + ' = ' + cfglist )
            if key == 'color' or key == 'fontcolor':
                try:
                    gtk.gdk.color_parse( val )
                except ValueError, x:
                    print >> sys.stderr, 'ERROR', x
                    sys.exit( 'Illegal color: ' + theme + ': ' + name + '="' + item + '"')
            cfg[key] = val
        return cfg

    def inherit( self, target, source ):
        # recursive theme inheritance
        for item in source:
            if isinstance( source[item], dict ):
                if item not in target:
                    target[item] = {}
                self.inherit( target[item], source[item] )
            else:
                if source[item]:
                    target[item] = source[item]

                    
>>>>>>> 8d1c0a98
parser = cop( """cylc gui [OPTIONS] [REG]
gcylc [OPTIONS] [REG]

The cylc GUI for suite control etc. This program can also be launched by
right-clicking on a suite in cylc dbviewer.

If the '-t,--timeout=' option is used the timeout value will be passed
on to the suite if it is subsequently started from the GUI
(and it will in turn be passed to tasks submitted by the suite).

Task state color themes can be changed via the View menu. To customize
themes copy $CYLC_DIR/conf/gcylcrc/gcylc.rc.eg to $HOME/.cylc/gcylc.rc
and follow the instructions in the file.

NOTE: daemonize important suites with the POSIX nohup command:
    $ nohup gcylc [OPTIONS] [REG] &""", pyro=True, gcylc=True,
    argdoc=[('[REG]', 'Suite name' )])

parser.add_option( "-w", "--views", metavar="VIEWS", 
        help="Initial view panes for the suite control GUI. "
        "choose one or two, comma separated, from 'dot', "
        "'text', and 'graph'; the default is 'dot,text'",
        action="store", default='dot,text', dest="gviews" )

parser.add_option( "-u", "--use-theme", metavar="NAME",
        help="The task state color and icon theme to use at start-up "
        "(this overrides the theme specified in your gcylc.rc file).",
        action="store", default=None, dest="theme" )

parser.add_option( "-l", "--list-themes", 
        help="Print available task state color themes "
        "(built-in themes and any in $HOME/.cylc/gcylc.rc).",
        action="store_true", default=False, dest="list_themes" )

parser.remove_option("-f" ) # don't need force (To Do: a read-only GUI)

( options, args ) = parser.parse_args()

globals = globalcfg()
cylc_tmpdir = globals.cfg['temporary directory']

# Make current working directory be $HOME. Otherwise (1) if the user
# attempts to start gcylc from a CWD that has been removed, Pyro will
# not be importable below; and (2) if the CWD gets removed later while
# gcylc is running, subprocesses spawned by gcylc will fail when they
# attempt to determine their CWD.
os.chdir(os.environ['HOME'])

if not options.list_themes:
    if len( args ) == 0:
        sys.exit( "ERROR: please give a suite name" )
    suite = args[0]
    suitedir = None
    # dealias the suite name (an aliased name may be given for local suites)
    if not is_remote_host( options.host ) and not is_remote_user( options.owner ):
        db = localdb(file=options.db, verbose=options.verbose)
        db.load_from_file()
        try:
            suite = db.unalias( suite )
            suitedir = db.getdir( suite )
        except Exception, x:
            if options.debug:
                raise
            raise SystemExit(x)

    try:
        pphrase = passphrase( suite, options.owner, options.host,
                verbose=options.verbose ).get( options.pfile, suitedir )
    except Exception, x:
        sys.exit(str(x))

# load gcylc.rc
usercfg = config( options.list_themes, options.theme )

gtk.settings_get_default().set_long_property("gtk-toolbar-icon-size", gtk.ICON_SIZE_SMALL_TOOLBAR, "main")
gtk.settings_get_default().set_long_property("gtk-button-images", True, "main")
gtk.settings_get_default().set_long_property("gtk-menu-images", True, "main")

views = (options.gviews).split(',')

if len(views) > 2:
    sys.exit( "ERROR: Too many views specified" )

illegal = []
for view in views:
    if view not in ['dot', 'text', 'graph' ]:
        illegal.append(view)
if len(illegal) != 0:
    sys.exit( "ERROR, illegal view specs: " + ', '.join( illegal))

logdir = suite_log( suite ).get_dir()
try:
    app = ControlApp( suite, logdir, pphrase, options.owner,
            options.host, options.port, cylc_tmpdir, views,
            options.pyro_timeout, usercfg.cfg, options.templatevars,
            options.templatevars_file )
except Exception, x:
    if options.debug:
        raise
    raise SystemExit(x)
gtk.main()
<|MERGE_RESOLUTION|>--- conflicted
+++ resolved
@@ -36,176 +36,11 @@
 from cylc.gui.gcylc_config import config
 from cylc.global_config import globalcfg
 from cylc.suite_host import is_remote_host
+from cylc.suite_logging import suite_log
 from cylc.owner import user, is_remote_user
 from cylc.registration import localdb
 from cylc.passphrase import passphrase
-<<<<<<< HEAD
 
-=======
-from cylc.task_state import task_state
-from cylc.suite_logging import suite_log
-
-from configobj import ConfigObj, ConfigObjError, get_extra_values, flatten_errors, Section
-from validate import Validator
-
-class config( object ):
-
-    def __init__( self, list_themes=False, force_theme=None ):
-        spec = os.path.join( os.environ['CYLC_DIR'], 'conf', 'gcylcrc', 'cfgspec' )
-        dcfg_file = os.path.join( os.environ['CYLC_DIR'], 'conf', 'gcylcrc', 'themes.rc' )
-        ucfg_file = os.path.join( os.environ['HOME'], '.cylc', 'gcylc.rc' )
-                
-        dcfg = {}
-        ucfg = {}
-
-        if os.path.isfile( ucfg_file ):
-            # load user config
-            try:
-                ucfg = ConfigObj( infile=ucfg_file, configspec=spec )
-            except ConfigObjError, x:
-                print >> sys.stderr, x
-                print >> sys.stderr, 'WARNING, failed to load gcylc user config: ' + ucfg_file
-
-        if os.path.isfile( dcfg_file ):
-            # load default config
-            try:
-                dcfg = ConfigObj( infile=dcfg_file, configspec=spec )
-            except ConfigObjError, x:
-                print >> sys.stderr, x
-                print >> sys.stderr, 'WARNING, failed to load gcylc default config: ' + dcfg_file
-
-        if not ucfg and not dcfg:
-            raise SystemExit( 'ERROR: no gcylc config file found' )
-
-        # validate and load defaults
-        cfgs = []
-        for cfg in [ ucfg, dcfg ]:
-            if cfg:
-                cfgs.append(cfg)
-        for cfg in cfgs:
-            val = Validator()
-            test = cfg.validate( val, preserve_errors=False )
-            if test != True:
-                # Validation failed
-                failed_items = flatten_errors( cfg, test )
-                # Always print reason for validation failure
-                for item in failed_items:
-                    sections, key, result = item
-                    print >> sys.stderr, ' ',
-                    for sec in sections:
-                        print >> sys.stderr, sec, ' / ',
-                    print >> sys.stderr, key
-                    if result == False:
-                        print >> sys.stderr, "ERROR, required item missing."
-                    else:
-                        print >> sys.stderr, result
-                raise SystemExit( "ERROR gcylc.rc validation failed")
-            extras = []
-            for sections, name in get_extra_values( cfg ):
-                extra = ' '
-                for sec in sections:
-                    extra += sec + ' / '
-                extras.append( extra + name )
-            if len(extras) != 0:
-                for extra in extras:
-                    print >> sys.stderr, '  ERROR, illegal entry:', extra 
-                raise SystemExit( "ERROR illegal gcylc.rc entry(s) found" )
-
-        # combine user config into default config
-        self.inherit( dcfg, ucfg )
-
-        # theme inheritance
-        if force_theme:
-            # override
-            dcfg['use theme'] = force_theme
-        my_theme = dcfg['use theme']
-        if my_theme not in dcfg['themes']:
-            raise SystemExit( 'ERROR: theme not defined: ' + my_theme )
-
-        inherited = []
-        for label in dcfg['themes']:
-            hierarchy = []
-            name = label
-            while True:
-                hierarchy.append(name) 
-                if dcfg['themes'][name]['inherit']:
-                    parent = dcfg['themes'][name]['inherit']
-                    if parent not in dcfg['themes']:
-                        raise SystemExit, 'Undefined parent theme: ' + parent
-                else:
-                    break
-                name = parent
-            hierarchy.reverse()
-            prev = hierarchy[0]
-            theme = deepcopy(dcfg['themes'][prev])
-            for item in hierarchy[1:]:
-                if item in inherited:
-                    prev = item
-                    continue
-                #print 'Inherit:', item, '<--', prev
-                self.inherit( theme, dcfg['themes'][item] )
-                inherited.append( item )
-            dcfg['themes'][label] = theme
-
-        if list_themes:
-            for theme in dcfg['themes']:
-                print theme
-            sys.exit(0)
-
-        # expand theme data
-        cfg = {}
-        cfg['use theme'] = dcfg['use theme']
-        cfg['themes'] = {}
-        for theme in dcfg['themes']:
-            cfg['themes'][theme] = {}
-            if 'defaults' in dcfg['themes'][theme]:
-                defs = self.parse_state( theme, 'defaults', dcfg['themes'][theme]['defaults'] )
-            else:
-                # needed?
-                raise SystemExit( 'ERROR, incomplete defaults for ' + theme )
-            for item, val in dcfg['themes'][theme].items():
-                if item in [ 'inherit', 'defaults' ]:
-                    continue
-                state = item
-                if not task_state.is_legal( state ):
-                    raise SystemExit( 'ERROR, illegal task state:' + theme + ' -> ' + state )
-                # reverse inherit (override)
-                tcfg = deepcopy(defs)
-                self.inherit( tcfg, self.parse_state(theme, item, val))
-                cfg['themes'][theme][state] = tcfg
-        # result:
-        self.cfg = cfg
-
-    def parse_state( self, theme, name, cfglist=[] ):
-        allowed_keys = ['style', 'color', 'fontcolor']
-        allowed_styles = ['filled', 'unfilled']
-        cfg = {}
-        for item in cfglist:
-            key, val = item.split('=')
-            if key not in allowed_keys:
-                raise SystemExit( 'Error, illegal config: ' + theme + ': '+ name + ' = ' + cfglist )
-            if key == 'color' or key == 'fontcolor':
-                try:
-                    gtk.gdk.color_parse( val )
-                except ValueError, x:
-                    print >> sys.stderr, 'ERROR', x
-                    sys.exit( 'Illegal color: ' + theme + ': ' + name + '="' + item + '"')
-            cfg[key] = val
-        return cfg
-
-    def inherit( self, target, source ):
-        # recursive theme inheritance
-        for item in source:
-            if isinstance( source[item], dict ):
-                if item not in target:
-                    target[item] = {}
-                self.inherit( target[item], source[item] )
-            else:
-                if source[item]:
-                    target[item] = source[item]
-
-                    
->>>>>>> 8d1c0a98
 parser = cop( """cylc gui [OPTIONS] [REG]
 gcylc [OPTIONS] [REG]
 
